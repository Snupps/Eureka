//  CollectionTests.swift
//  Eureka ( https://github.com/xmartlabs/Eureka )
//
//  Copyright (c) 2016 Xmartlabs ( http://xmartlabs.com )
//
//
// Permission is hereby granted, free of charge, to any person obtaining a copy
// of this software and associated documentation files (the "Software"), to deal
// in the Software without restriction, including without limitation the rights
// to use, copy, modify, merge, publish, distribute, sublicense, and/or sell
// copies of the Software, and to permit persons to whom the Software is
// furnished to do so, subject to the following conditions:
//
// The above copyright notice and this permission notice shall be included in
// all copies or substantial portions of the Software.
//
// THE SOFTWARE IS PROVIDED "AS IS", WITHOUT WARRANTY OF ANY KIND, EXPRESS OR
// IMPLIED, INCLUDING BUT NOT LIMITED TO THE WARRANTIES OF MERCHANTABILITY,
// FITNESS FOR A PARTICULAR PURPOSE AND NONINFRINGEMENT. IN NO EVENT SHALL THE
// AUTHORS OR COPYRIGHT HOLDERS BE LIABLE FOR ANY CLAIM, DAMAGES OR OTHER
// LIABILITY, WHETHER IN AN ACTION OF CONTRACT, TORT OR OTHERWISE, ARISING FROM,
// OUT OF OR IN CONNECTION WITH THE SOFTWARE OR THE USE OR OTHER DEALINGS IN
// THE SOFTWARE.

import XCTest
@testable import Eureka

class CollectionTests: BaseEurekaTests {

    func testSectionRangeReplaceableCollectionTypeConformance() {
        // test if the collection function work as expected

        fieldForm[0].replaceSubrange(Range(3...6), with: [CheckRow("check1_ctx")])          // replacing 4 rows with 1
        XCTAssertEqual(fieldForm[0].count, 8)                                                       // fieldform had 10 rows prior to replacing
        fieldForm[0][4] = CheckRow("check2_ctx")                                                    // replacing 5th row
        XCTAssertEqual(fieldForm[0].count, 8)
<<<<<<< HEAD
        let rows = fieldForm[0].filter({ $0 is CheckRow })
=======
        let rows: [BaseRow] = fieldForm[0].filter({ $0 is CheckRow })
>>>>>>> 9678ff95
        XCTAssertEqual(rows.count, 2)                            // Do I have 2 CheckRows??

        fieldForm[0].append(contentsOf: [CheckRow("check3_ctx"), CheckRow("check4_ctx"), CheckRow("check5_ctx")])
        // is the same as fieldForm[0] += [...]

        XCTAssertEqual(fieldForm[0].count, 11)
    }

    func testFormRangeReplaceableCollectionTypeConformance() {
        // test if the collection function work as expected

        manySectionsForm.replaceSubrange(2..<5, with: [Section("Out of order"), Section()])         // replacing 3 rows with 2
        XCTAssertEqual(manySectionsForm.count, 5)                                                                  // fieldform had 10 rows prior to replacing
        manySectionsForm[3] = Section("There is no order anyway")                                               // replacing 4th row
        XCTAssertEqual(manySectionsForm.count, 5)
<<<<<<< HEAD
        let sections = manySectionsForm.filter({ $0.header?.title?.contains("order") ?? false})
=======
        let sections: [Section] = manySectionsForm.filter({ $0.header?.title?.contains("order") ?? false})
        
>>>>>>> 9678ff95
        XCTAssertEqual(sections.count, 2)

        manySectionsForm.append(contentsOf: [Section("1"), Section("2")])
        // is the same as fieldForm[0] += [...]

        XCTAssertEqual(manySectionsForm.count, 7)
    }

    func testDelegateFunctions() {
        // Test operators
        let form = Form()
        let delegate = MyFormDelegate()
        form.delegate = delegate

        form +++ Section("A")                                                                  // addsection + 1
        form +++ TextRow("textrow1_ctx") { $0.value = " "}                                      // addsection + 1
        form +++ Section("C") <<< TextRow("textrow2_ctx") <<< TextRow("textrow3_ctx")          // addsection + 1

        XCTAssertEqual(delegate.sectionsAdded, 3)
        XCTAssertEqual(delegate.rowsAdded, 0)

        form[0][0] = TextRow("textrow6_ctx")                                                    // addrow + 1
        form[1][0].baseValue = "a"                                                              // valueschanged + 1

        XCTAssertEqual(delegate.valuesChanged, 1)
        XCTAssertEqual(delegate.sectionsAdded, 3)
        XCTAssertEqual(delegate.rowsAdded, 1)

        form[2][1] = TextRow("textrow7_ctx")                                                    // replacerowIn+1, replacerowOut+1,
        form.replaceSubrange(Range(0...1), with: [Section("replaced in")])              // replacesectionOut+1, sectionremoved+1, replacesectionin+1

        XCTAssertEqual(delegate.sectionsRemoved, 1)

        form[1].removeAll()                                                                     // rowsremoved + 2
        form.removeAll()                                                                        // sectionsremoved + 2

        //Test delegate
        XCTAssertEqual(delegate.valuesChanged, 1)
        XCTAssertEqual(delegate.sectionsAdded, 3)
        XCTAssertEqual(delegate.rowsAdded, 1)
        XCTAssertEqual(delegate.sectionsRemoved, 3)
        XCTAssertEqual(delegate.rowsRemoved, 2)
        XCTAssertEqual(delegate.rowsReplacedIn, 1)
        XCTAssertEqual(delegate.rowsReplacedOut, 1)
        XCTAssertEqual(delegate.sectionsReplacedIn, 1)
        XCTAssertEqual(delegate.sectionsReplacedOut, 1)
    }

}<|MERGE_RESOLUTION|>--- conflicted
+++ resolved
@@ -34,11 +34,7 @@
         XCTAssertEqual(fieldForm[0].count, 8)                                                       // fieldform had 10 rows prior to replacing
         fieldForm[0][4] = CheckRow("check2_ctx")                                                    // replacing 5th row
         XCTAssertEqual(fieldForm[0].count, 8)
-<<<<<<< HEAD
-        let rows = fieldForm[0].filter({ $0 is CheckRow })
-=======
         let rows: [BaseRow] = fieldForm[0].filter({ $0 is CheckRow })
->>>>>>> 9678ff95
         XCTAssertEqual(rows.count, 2)                            // Do I have 2 CheckRows??
 
         fieldForm[0].append(contentsOf: [CheckRow("check3_ctx"), CheckRow("check4_ctx"), CheckRow("check5_ctx")])
@@ -54,12 +50,8 @@
         XCTAssertEqual(manySectionsForm.count, 5)                                                                  // fieldform had 10 rows prior to replacing
         manySectionsForm[3] = Section("There is no order anyway")                                               // replacing 4th row
         XCTAssertEqual(manySectionsForm.count, 5)
-<<<<<<< HEAD
-        let sections = manySectionsForm.filter({ $0.header?.title?.contains("order") ?? false})
-=======
         let sections: [Section] = manySectionsForm.filter({ $0.header?.title?.contains("order") ?? false})
         
->>>>>>> 9678ff95
         XCTAssertEqual(sections.count, 2)
 
         manySectionsForm.append(contentsOf: [Section("1"), Section("2")])
