//  Core.swift
//  Eureka ( https://github.com/xmartlabs/Eureka )
//
//  Copyright (c) 2016 Xmartlabs ( http://xmartlabs.com )
//
//
// Permission is hereby granted, free of charge, to any person obtaining a copy
// of this software and associated documentation files (the "Software"), to deal
// in the Software without restriction, including without limitation the rights
// to use, copy, modify, merge, publish, distribute, sublicense, and/or sell
// copies of the Software, and to permit persons to whom the Software is
// furnished to do so, subject to the following conditions:
//
// The above copyright notice and this permission notice shall be included in
// all copies or substantial portions of the Software.
//
// THE SOFTWARE IS PROVIDED "AS IS", WITHOUT WARRANTY OF ANY KIND, EXPRESS OR
// IMPLIED, INCLUDING BUT NOT LIMITED TO THE WARRANTIES OF MERCHANTABILITY,
// FITNESS FOR A PARTICULAR PURPOSE AND NONINFRINGEMENT. IN NO EVENT SHALL THE
// AUTHORS OR COPYRIGHT HOLDERS BE LIABLE FOR ANY CLAIM, DAMAGES OR OTHER
// LIABILITY, WHETHER IN AN ACTION OF CONTRACT, TORT OR OTHERWISE, ARISING FROM,
// OUT OF OR IN CONNECTION WITH THE SOFTWARE OR THE USE OR OTHER DEALINGS IN
// THE SOFTWARE.

import Foundation
import UIKit

// MARK: Row

internal class RowDefaults {
    static var cellUpdate = [String: (BaseCell, BaseRow) -> Void]()
    static var cellSetup = [String: (BaseCell, BaseRow) -> Void]()
    static var onCellHighlightChanged = [String: (BaseCell, BaseRow) -> Void]()
    static var rowInitialization = [String: (BaseRow) -> Void]()
    static var onRowValidationChanged = [String: (BaseCell, BaseRow) -> Void]()
    static var rawCellUpdate = [String: Any]()
    static var rawCellSetup = [String: Any]()
    static var rawOnCellHighlightChanged = [String: Any]()
    static var rawRowInitialization = [String: Any]()
    static var rawOnRowValidationChanged = [String: Any]()
}

// MARK: FormCells

public struct CellProvider<Cell: BaseCell> where Cell: CellType {

    /// Nibname of the cell that will be created.
    public private (set) var nibName: String?

    /// Bundle from which to get the nib file.
    public private (set) var bundle: Bundle!

    public init() {}

    public init(nibName: String, bundle: Bundle? = nil) {
        self.nibName = nibName
        self.bundle = bundle ?? Bundle(for: Cell.self)
    }

    /**
     Creates the cell with the specified style.
     
     - parameter cellStyle: The style with which the cell will be created.
     
     - returns: the cell
     */
    func makeCell(style: UITableViewCellStyle) -> Cell {
        if let nibName = self.nibName {
            return bundle.loadNibNamed(nibName, owner: nil, options: nil)!.first as! Cell
        }
        return Cell.init(style: style, reuseIdentifier: nil)
    }
}

/**
 Enumeration that defines how a controller should be created.
 
 - Callback->VCType: Creates the controller inside the specified block
 - NibFile:          Loads a controller from a nib file in some bundle
 - StoryBoard:       Loads the controller from a Storyboard by its storyboard id
 */
public enum ControllerProvider<VCType: UIViewController> {

    /**
     *  Creates the controller inside the specified block
     */
    case callback(builder: (() -> VCType))

    /**
     *  Loads a controller from a nib file in some bundle
     */
    case nibFile(name: String, bundle: Bundle?)

    /**
     *  Loads the controller from a Storyboard by its storyboard id
     */
    case storyBoard(storyboardId: String, storyboardName: String, bundle: Bundle?)

    func makeController() -> VCType {
        switch self {
            case .callback(let builder):
                return builder()
            case .nibFile(let nibName, let bundle):
                return VCType.init(nibName: nibName, bundle:bundle ?? Bundle(for: VCType.self))
            case .storyBoard(let storyboardId, let storyboardName, let bundle):
                let sb = UIStoryboard(name: storyboardName, bundle: bundle ?? Bundle(for: VCType.self))
                return sb.instantiateViewController(withIdentifier: storyboardId) as! VCType
        }
    }
}

/**
 Defines how a controller should be presented.
 
 - Show?:           Shows the controller with `showViewController(...)`.
 - PresentModally?: Presents the controller modally.
 - SegueName?:      Performs the segue with the specified identifier (name).
 - SegueClass?:     Performs a segue from a segue class.
 */
public enum PresentationMode<VCType: UIViewController> {

    /**
     *  Shows the controller, created by the specified provider, with `showViewController(...)`.
     */
    case show(controllerProvider: ControllerProvider<VCType>, onDismiss: ((UIViewController) -> Void)?)

    /**
     *  Presents the controller, created by the specified provider, modally.
     */
    case presentModally(controllerProvider: ControllerProvider<VCType>, onDismiss: ((UIViewController) -> Void)?)

    /**
     *  Performs the segue with the specified identifier (name).
     */
    case segueName(segueName: String, onDismiss: ((UIViewController) -> Void)?)

    /**
     *  Performs a segue from a segue class.
     */
    case segueClass(segueClass: UIStoryboardSegue.Type, onDismiss: ((UIViewController) -> Void)?)

    case popover(controllerProvider: ControllerProvider<VCType>, onDismiss: ((UIViewController) -> Void)?)

    public var onDismissCallback: ((UIViewController) -> Void)? {
        switch self {
            case .show(_, let completion):
                return completion
            case .presentModally(_, let completion):
                return completion
            case .segueName(_, let completion):
                return completion
            case .segueClass(_, let completion):
                return completion
            case .popover(_, let completion):
                return completion
        }
    }

    /**
     Present the view controller provided by PresentationMode. Should only be used from custom row implementation.
     
     - parameter viewController:           viewController to present if it makes sense (normally provided by makeController method)
     - parameter row:                      associated row
     - parameter presentingViewController: form view controller
     */
    public func present(_ viewController: VCType!, row: BaseRow, presentingController: FormViewController) {
        switch self {
            case .show(_, _):
                presentingController.show(viewController, sender: row)
            case .presentModally(_, _):
                presentingController.present(viewController, animated: true)
            case .segueName(let segueName, _):
                presentingController.performSegue(withIdentifier: segueName, sender: row)
            case .segueClass(let segueClass, _):
                let segue = segueClass.init(identifier: row.tag, source: presentingController, destination: viewController)
                presentingController.prepare(for: segue, sender: row)
                segue.perform()
            case .popover(_, _):
                guard let porpoverController = viewController.popoverPresentationController else {
                    fatalError()
                }
                porpoverController.sourceView = porpoverController.sourceView ?? presentingController.tableView
                presentingController.present(viewController, animated: true)
            }

    }

    /**
     Creates the view controller specified by presentation mode. Should only be used from custom row implementation.
     
     - returns: the created view controller or nil depending on the PresentationMode type.
     */
    public func makeController() -> VCType? {
        switch self {
            case .show(let controllerProvider, let completionCallback):
                let controller = controllerProvider.makeController()
                let completionController = controller as? RowControllerType
                if let callback = completionCallback {
                    completionController?.onDismissCallback = callback
                }
                return controller
            case .presentModally(let controllerProvider, let completionCallback):
                let controller = controllerProvider.makeController()
                let completionController = controller as? RowControllerType
                if let callback = completionCallback {
                    completionController?.onDismissCallback = callback
                }
                return controller
            case .popover(let controllerProvider, let completionCallback):
                let controller = controllerProvider.makeController()
                controller.modalPresentationStyle = .popover
                let completionController = controller as? RowControllerType
                if let callback = completionCallback {
                    completionController?.onDismissCallback = callback
                }
                return controller
            default:
                return nil
        }
    }
}

/**
 *  Protocol to be implemented by custom formatters.
 */
public protocol FormatterProtocol {
    func getNewPosition(forPosition: UITextPosition, inTextInput textInput: UITextInput, oldValue: String?, newValue: String?) -> UITextPosition
}

// MARK: Predicate Machine

enum ConditionType {
    case hidden, disabled
}

/**
 Enumeration that are used to specify the disbaled and hidden conditions of rows
 
 - Function:  A function that calculates the result
 - Predicate: A predicate that returns the result
 */
public enum Condition {
    /**
     *  Calculate the condition inside a block
     *
     *  @param            Array of tags of the rows this function depends on
     *  @param Form->Bool The block that calculates the result
     *
     *  @return If the condition is true or false
     */
    case function([String], (Form)->Bool)

    /**
     *  Calculate the condition using a NSPredicate
     *
     *  @param NSPredicate The predicate that will be evaluated
     *
     *  @return If the condition is true or false
     */
    case predicate(NSPredicate)
}

extension Condition : ExpressibleByBooleanLiteral {

    /**
     Initialize a condition to return afixed boolean value always
     */
    public init(booleanLiteral value: Bool) {
        self = Condition.function([]) { _ in return value }
    }
}

extension Condition : ExpressibleByStringLiteral {

    /**
     Initialize a Condition with a string that will be converted to a NSPredicate
     */
    public init(stringLiteral value: String) {
        self = .predicate(NSPredicate(format: value))
    }

    /**
     Initialize a Condition with a string that will be converted to a NSPredicate
     */
    public init(unicodeScalarLiteral value: String) {
        self = .predicate(NSPredicate(format: value))
    }

    /**
     Initialize a Condition with a string that will be converted to a NSPredicate
     */
    public init(extendedGraphemeClusterLiteral value: String) {
        self = .predicate(NSPredicate(format: value))
    }
}

// MARK: Errors

/**
Errors thrown by Eureka

- DuplicatedTag: When a section or row is inserted whose tag dows already exist
*/
public enum EurekaError: Error {
    case duplicatedTag(tag: String)
}

//Mark: FormViewController

/**
*  A protocol implemented by FormViewController
*/
public protocol FormViewControllerProtocol {
    var tableView: UITableView { get }
    
    func beginEditing<T:Equatable>(of: Cell<T>)
    func endEditing<T:Equatable>(of: Cell<T>)

    func insertAnimation(forRows rows: [BaseRow]) -> UITableViewRowAnimation
    func deleteAnimation(forRows rows: [BaseRow]) -> UITableViewRowAnimation
    func reloadAnimation(oldRows: [BaseRow], newRows: [BaseRow]) -> UITableViewRowAnimation
    func insertAnimation(forSections sections: [Section]) -> UITableViewRowAnimation
    func deleteAnimation(forSections sections: [Section]) -> UITableViewRowAnimation
    func reloadAnimation(oldSections: [Section], newSections: [Section]) -> UITableViewRowAnimation
}

/**
 *  Navigation options for a form view controller.
 */
public struct RowNavigationOptions: OptionSet {

    private enum NavigationOptions: Int {
        case disabled = 0, enabled = 1, stopDisabledRow = 2, skipCanNotBecomeFirstResponderRow = 4
    }
    public let rawValue: Int
    public  init(rawValue: Int) { self.rawValue = rawValue}
    private init(_ options: NavigationOptions ) { self.rawValue = options.rawValue }

    /// No navigation.
    public static let Disabled = RowNavigationOptions(.disabled)

    /// Full navigation.
    public static let Enabled = RowNavigationOptions(.enabled)

    /// Break navigation when next row is disabled.
    public static let StopDisabledRow = RowNavigationOptions(.stopDisabledRow)

    /// Break navigation when next row cannot become first responder.
    public static let SkipCanNotBecomeFirstResponderRow = RowNavigationOptions(.skipCanNotBecomeFirstResponderRow)
}

/**
 *  Defines the configuration for the keyboardType of FieldRows.
 */
public struct KeyboardReturnTypeConfiguration {
    /// Used when the next row is available.
    public var nextKeyboardType = UIReturnKeyType.next

    /// Used if next row is not available.
    public var defaultKeyboardType = UIReturnKeyType.default

    public init() {}

    public init(nextKeyboardType: UIReturnKeyType, defaultKeyboardType: UIReturnKeyType) {
        self.nextKeyboardType = nextKeyboardType
        self.defaultKeyboardType = defaultKeyboardType
    }
}

/**
 *  Options that define when an inline row should collapse.
 */
public struct InlineRowHideOptions: OptionSet {

    private enum _InlineRowHideOptions: Int {
        case never = 0, anotherInlineRowIsShown = 1, firstResponderChanges = 2
    }
    public let rawValue: Int
    public init(rawValue: Int) { self.rawValue = rawValue}
    private init(_ options: _InlineRowHideOptions ) { self.rawValue = options.rawValue }

    /// Never collapse automatically. Only when user taps inline row.
    public static let Never = InlineRowHideOptions(.never)

    /// Collapse qhen another inline row expands. Just one inline row will be expanded at a time.
    public static let AnotherInlineRowIsShown = InlineRowHideOptions(.anotherInlineRowIsShown)

    /// Collapse when first responder changes.
    public static let FirstResponderChanges = InlineRowHideOptions(.firstResponderChanges)
}

/// View controller that shows a form.
<<<<<<< HEAD
open class FormViewController : UIViewController, FormViewControllerProtocol {
    
    public lazy var tableView: UITableView = {
        return UITableView(frame: .zero, style: self.tableViewStyle)
    }()
    
    private lazy var _form : Form = { [weak self] in
=======
open class FormViewController: UIViewController, FormViewControllerProtocol, FormDelegate {

    @IBOutlet public var tableView: UITableView!

    private lazy var _form: Form = { [weak self] in
>>>>>>> bc1662d0
        let form = Form()
        form.delegate = self
        return form
    }()
    
    public var form : Form {
        get { return _form }
        set {
            guard form !== newValue else { return }
            _form.delegate = nil
            tableView.endEditing(false)
            _form = newValue
            _form.delegate = self
            if isViewLoaded && tableView.window != nil {
                tableView.reloadData()
            }
        }
    }

    /// Extra space to leave between between the row in focus and the keyboard
    open var rowKeyboardSpacing: CGFloat = 0

    /// Enables animated scrolling on row navigation
    open var animateScroll = false

    /// Defines the behaviour of the navigation between rows
    public var navigationOptions: RowNavigationOptions?
    private var tableViewStyle: UITableViewStyle = .grouped

    public init(style: UITableViewStyle) {
        super.init(nibName: nil, bundle: nil)
        tableViewStyle = style
    }

    public override init(nibName nibNameOrNil: String?, bundle nibBundleOrNil: Bundle?) {
        super.init(nibName: nibNameOrNil, bundle: nibBundleOrNil)
    }

    public required init?(coder aDecoder: NSCoder) {
        super.init(coder: aDecoder)
    }

    open override func viewDidLoad() {
        super.viewDidLoad()
        tableView.autoresizingMask = UIViewAutoresizing.flexibleWidth.union(.flexibleHeight)
        if #available(iOS 9.0, *){
            tableView.cellLayoutMarginsFollowReadableWidth = false
        }
        if tableView.superview == nil {
            view.addSubview(tableView)
        }
        if tableView.delegate == nil {
            tableView.delegate = self
        }
        if tableView.dataSource == nil {
            tableView.dataSource = self
        }
        tableView.estimatedRowHeight = BaseRow.estimatedRowHeight

        tableView.setEditing(true, animated: false)
        tableView.allowsSelectionDuringEditing = true
    }

    open override func viewWillAppear(_ animated: Bool) {
        super.viewWillAppear(animated)

        animateTableView = true
        let selectedIndexPaths = tableView.indexPathsForSelectedRows ?? []
        if !selectedIndexPaths.isEmpty {
            tableView.reloadRows(at: selectedIndexPaths, with: .none)
        }

        selectedIndexPaths.forEach {
            tableView.selectRow(at: $0, animated: false, scrollPosition: .none)
        }

        let deselectionAnimation = { [weak self] (context: UIViewControllerTransitionCoordinatorContext) in
            selectedIndexPaths.forEach {
                self?.tableView.deselectRow(at: $0, animated: context.isAnimated)
            }
        }

        let reselection = { [weak self] (context: UIViewControllerTransitionCoordinatorContext) in
            if context.isCancelled {
                selectedIndexPaths.forEach {
                    self?.tableView.selectRow(at: $0, animated: false, scrollPosition: .none)
                }
            }
        }

        if let coordinator = transitionCoordinator {
            coordinator.animate(alongsideTransition: deselectionAnimation, completion: reselection)
        } else {
            selectedIndexPaths.forEach {
                tableView.deselectRow(at: $0, animated: false)
            }
        }
    }
    
    open override func viewDidAppear(_ animated: Bool) {
        super.viewDidAppear(animated)
        
        NotificationCenter.default.addObserver(self, selector: #selector(FormViewController.keyboardWillShow(_:)), name: Notification.Name.UIKeyboardWillShow, object: nil)
        NotificationCenter.default.addObserver(self, selector: #selector(FormViewController.keyboardWillHide(_:)), name: Notification.Name.UIKeyboardWillHide, object: nil)
    }

    open override func viewWillDisappear(_ animated: Bool) {
        super.viewWillDisappear(animated)
        NotificationCenter.default.removeObserver(self, name: Notification.Name.UIKeyboardWillShow, object: nil)
        NotificationCenter.default.removeObserver(self, name: Notification.Name.UIKeyboardWillHide, object: nil)
    }

    open override func prepare(for segue: UIStoryboardSegue, sender: Any?) {
        super.prepare(for: segue, sender: sender)
        let baseRow = sender as? BaseRow
        baseRow?.prepare(for: segue)
    }


    // MARK: FormViewControllerProtocol

    /**
    Called when a cell becomes first responder
    */
    public final func beginEditing<T: Equatable>(of cell: Cell<T>) {
        cell.row.isHighlighted = true
        cell.row.updateCell()
        RowDefaults.onCellHighlightChanged["\(type(of: cell.row!))"]?(cell, cell.row)
        cell.row.callbackOnCellHighlightChanged?()
        guard (form.inlineRowHideOptions ?? Form.defaultInlineRowHideOptions).contains(.FirstResponderChanges) else { return }
        let row = cell.baseRow
        let inlineRow = row?._inlineRow
        for row in form.allRows.filter({ $0 !== row && $0 !== inlineRow && $0._inlineRow != nil }) {
            if let inlineRow = row as? BaseInlineRowType {
                inlineRow.collapseInlineRow()
            }
        }
    }

    /**
     Called when a cell resigns first responder
     */
    public final func endEditing<T: Equatable>(of cell: Cell<T>) {
        cell.row.isHighlighted = false
        cell.row.wasBlurred = true
        RowDefaults.onCellHighlightChanged["\(type(of: self))"]?(cell, cell.row)
        cell.row.callbackOnCellHighlightChanged?()
        if cell.row.validationOptions.contains(.validatesOnBlur) || (cell.row.wasChanged && cell.row.validationOptions.contains(.validatesOnChangeAfterBlurred)) {
            cell.row.validate()
        }
        cell.row.updateCell()
    }

    /**
     Returns the animation for the insertion of the given rows.
     */
    open func insertAnimation(forRows rows: [BaseRow]) -> UITableViewRowAnimation {
        return .fade
    }

    /**
     Returns the animation for the deletion of the given rows.
     */
    open func deleteAnimation(forRows rows: [BaseRow]) -> UITableViewRowAnimation {
        return .fade
    }

    /**
     Returns the animation for the reloading of the given rows.
     */
    open func reloadAnimation(oldRows: [BaseRow], newRows: [BaseRow]) -> UITableViewRowAnimation {
        return .automatic
    }

    /**
     Returns the animation for the insertion of the given sections.
     */
    open func insertAnimation(forSections sections: [Section]) -> UITableViewRowAnimation {
        return .automatic
    }

    /**
     Returns the animation for the deletion of the given sections.
     */
    open func deleteAnimation(forSections sections: [Section]) -> UITableViewRowAnimation {
        return .automatic
    }

    /**
     Returns the animation for the reloading of the given sections.
     */
    open func reloadAnimation(oldSections: [Section], newSections: [Section]) -> UITableViewRowAnimation {
        return .automatic
    }

    // MARK: TextField and TextView Delegate

    open func textInputShouldBeginEditing<T>(_ textInput: UITextInput, cell: Cell<T>) -> Bool {
        return true
    }

    open func textInputDidBeginEditing<T>(_ textInput: UITextInput, cell: Cell<T>) {
        if let row = cell.row as? KeyboardReturnHandler {
            let next = nextRow(for: cell.row, withDirection: .down)
            if let textField = textInput as? UITextField {
                textField.returnKeyType = next != nil ? (row.keyboardReturnType?.nextKeyboardType ??
                    (form.keyboardReturnType?.nextKeyboardType ?? Form.defaultKeyboardReturnType.nextKeyboardType )) :
                    (row.keyboardReturnType?.defaultKeyboardType ?? (form.keyboardReturnType?.defaultKeyboardType ??
                        Form.defaultKeyboardReturnType.defaultKeyboardType))
            } else if let textView = textInput as? UITextView {
                textView.returnKeyType = next != nil ? (row.keyboardReturnType?.nextKeyboardType ??
                    (form.keyboardReturnType?.nextKeyboardType ?? Form.defaultKeyboardReturnType.nextKeyboardType )) :
                    (row.keyboardReturnType?.defaultKeyboardType ?? (form.keyboardReturnType?.defaultKeyboardType ??
                        Form.defaultKeyboardReturnType.defaultKeyboardType))
            }
        }
    }

    open func textInputShouldEndEditing<T>(_ textInput: UITextInput, cell: Cell<T>) -> Bool {
        return true
    }

    open func textInputDidEndEditing<T>(_ textInput: UITextInput, cell: Cell<T>) {

    }

    open func textInput<T>(_ textInput: UITextInput, shouldChangeCharactersInRange range: NSRange, replacementString string: String, cell: Cell<T>) -> Bool {
        return true
    }

    open func textInputShouldClear<T>(_ textInput: UITextInput, cell: Cell<T>) -> Bool {
        return true
    }

    open func textInputShouldReturn<T>(_ textInput: UITextInput, cell: Cell<T>) -> Bool {
        if let nextRow = nextRow(for: cell.row, withDirection: .down) {
            if nextRow.baseCell.cellCanBecomeFirstResponder() {
                nextRow.baseCell.cellBecomeFirstResponder()
                return true
            }
        }
        tableView.endEditing(true)
        return true
    }

    // MARK: FormDelegate

    open func valueHasBeenChanged(for: BaseRow, oldValue: Any?, newValue: Any?) {}

    // MARK: UITableViewDelegate

    @objc open func tableView(_ tableView: UITableView, willBeginReorderingRowAtIndexPath indexPath: IndexPath) {
        // end editing if inline cell is first responder
        let row = form[indexPath]
        if let inlineRow = row as? BaseInlineRowType, row._inlineRow != nil {
            inlineRow.collapseInlineRow()
        }
    }
    
    // MARK: FormDelegate
    
    open func sectionsHaveBeenAdded(_ sections: [Section], at indexes: IndexSet) {
        guard animateTableView else { return }
        tableView?.beginUpdates()
        tableView?.insertSections(indexes, with: insertAnimation(forSections: sections))
        tableView?.endUpdates()
    }
    
    open func sectionsHaveBeenRemoved(_ sections: [Section], at indexes: IndexSet) {
        guard animateTableView else { return }
        tableView?.beginUpdates()
        tableView?.deleteSections(indexes, with: deleteAnimation(forSections: sections))
        tableView?.endUpdates()
    }
    
    open func sectionsHaveBeenReplaced(oldSections: [Section], newSections: [Section], at indexes: IndexSet) {
        guard animateTableView else { return }
        tableView?.beginUpdates()
        tableView?.reloadSections(indexes, with: reloadAnimation(oldSections: oldSections, newSections: newSections))
        tableView?.endUpdates()
    }
    
    open func rowsHaveBeenAdded(_ rows: [BaseRow], at indexes: [IndexPath]) {
        guard animateTableView else { return }
        tableView?.beginUpdates()
        tableView?.insertRows(at: indexes, with: insertAnimation(forRows: rows))
        tableView?.endUpdates()
    }
    
    open func rowsHaveBeenRemoved(_ rows: [BaseRow], at indexes: [IndexPath]) {
        guard animateTableView else { return }
        tableView?.beginUpdates()
        tableView?.deleteRows(at: indexes, with: deleteAnimation(forRows: rows))
        tableView?.endUpdates()
    }
    
    open func rowsHaveBeenReplaced(oldRows: [BaseRow], newRows: [BaseRow], at indexes: [IndexPath]) {
        guard animateTableView else { return }
        tableView?.beginUpdates()
        tableView?.reloadRows(at: indexes, with: reloadAnimation(oldRows: oldRows, newRows: newRows))
        tableView?.endUpdates()
    }

    // MARK: Private

    var oldBottomInset: CGFloat?
    var animateTableView = false
}

extension FormViewController : UITableViewDelegate {

    // MARK: UITableViewDelegate

    open func tableView(_ tableView: UITableView, willSelectRowAt indexPath: IndexPath) -> IndexPath? {
        return indexPath
    }

    open func tableView(_ tableView: UITableView, didSelectRowAt indexPath: IndexPath) {
        guard tableView == self.tableView else { return }
        let row = form[indexPath]
        // row.baseCell.cellBecomeFirstResponder() may be cause InlineRow collapsed then section count will be changed. Use orignal indexPath will out of  section's bounds.
        if !row.baseCell.cellCanBecomeFirstResponder() || !row.baseCell.cellBecomeFirstResponder() {
            self.tableView.endEditing(true)
        }
        row.didSelect()
    }

    open func tableView(_ tableView: UITableView, heightForRowAt indexPath: IndexPath) -> CGFloat {
        guard tableView == self.tableView else { return tableView.rowHeight }
        let row = form[indexPath.section][indexPath.row]
        return row.baseCell.height?() ?? tableView.rowHeight
    }

    open func tableView(_ tableView: UITableView, estimatedHeightForRowAt indexPath: IndexPath) -> CGFloat {
        guard tableView == self.tableView else { return tableView.rowHeight }
        let row = form[indexPath.section][indexPath.row]
        return row.baseCell.height?() ?? tableView.estimatedRowHeight
    }

    open func tableView(_ tableView: UITableView, viewForHeaderInSection section: Int) -> UIView? {
        return form[section].header?.viewForSection(form[section], type: .header)
    }

    open func tableView(_ tableView: UITableView, viewForFooterInSection section: Int) -> UIView? {
        return form[section].footer?.viewForSection(form[section], type:.footer)
    }

    open func tableView(_ tableView: UITableView, heightForHeaderInSection section: Int) -> CGFloat {
        if let height = form[section].header?.height {
            return height()
        }
        guard let view = form[section].header?.viewForSection(form[section], type: .header) else {
            return UITableViewAutomaticDimension
        }
        guard view.bounds.height != 0 else {
            return UITableViewAutomaticDimension
        }
        return view.bounds.height
    }

    open func tableView(_ tableView: UITableView, heightForFooterInSection section: Int) -> CGFloat {
        if let height = form[section].footer?.height {
            return height()
        }
        guard let view = form[section].footer?.viewForSection(form[section], type: .footer) else {
            return UITableViewAutomaticDimension
        }
        guard view.bounds.height != 0 else {
            return UITableViewAutomaticDimension
        }
        return view.bounds.height
    }

    open func tableView(_ tableView: UITableView, canEditRowAt indexPath: IndexPath) -> Bool {
        guard let section = form[indexPath.section] as? MultivaluedSection else { return false }
        let row = form[indexPath]
        guard !row.isDisabled else { return false }
        guard !(indexPath.row == section.count - 1 && section.multivaluedOptions.contains(.Insert) && section.showInsertIconInAddButton) else {
            return true
        }
        if indexPath.row > 0 && section[indexPath.row - 1] is BaseInlineRowType && section[indexPath.row - 1]._inlineRow != nil {
            return false
        }
        return true
    }

    open func tableView(_ tableView: UITableView, commit editingStyle: UITableViewCellEditingStyle, forRowAt indexPath: IndexPath) {
        if editingStyle == .delete {
            let row = form[indexPath]
            let section = row.section!
            if let _ = row.baseCell.findFirstResponder() {
                tableView.endEditing(true)
            }
            section.remove(at: indexPath.row)
            DispatchQueue.main.async {
                tableView.isEditing = !tableView.isEditing
                tableView.isEditing = !tableView.isEditing
            }
        } else if editingStyle == .insert {
            guard var section = form[indexPath.section] as? MultivaluedSection else { return }
            guard let multivaluedRowToInsertAt = section.multivaluedRowToInsertAt else {
                fatalError("Multivalued section multivaluedRowToInsertAt property must be set up")
            }
            let newRow = multivaluedRowToInsertAt(max(0, section.count - 1))
            section.insert(newRow, at: section.count - 1)
            DispatchQueue.main.async {
                tableView.isEditing = !tableView.isEditing
                tableView.isEditing = !tableView.isEditing
            }
            tableView.scrollToRow(at: IndexPath(row: section.count - 1, section: indexPath.section), at: .bottom, animated: true)
            if newRow.baseCell.cellCanBecomeFirstResponder() {
                newRow.baseCell.cellBecomeFirstResponder()
            } else if let inlineRow = newRow as? BaseInlineRowType {
                inlineRow.expandInlineRow()
            }
        }
    }

    open func tableView(_ tableView: UITableView, canMoveRowAt indexPath: IndexPath) -> Bool {
        guard let section = form[indexPath.section] as? MultivaluedSection, section.multivaluedOptions.contains(.Reorder) && section.count > 1 else {
            return false
        }
        if section.multivaluedOptions.contains(.Insert) && (section.count <= 2 || indexPath.row == (section.count - 1)) {
            return false
        }
        if indexPath.row > 0 && section[indexPath.row - 1] is BaseInlineRowType && section[indexPath.row - 1]._inlineRow != nil {
            return false
        }
        return true
    }

    open func tableView(_ tableView: UITableView, targetIndexPathForMoveFromRowAt sourceIndexPath: IndexPath, toProposedIndexPath proposedDestinationIndexPath: IndexPath) -> IndexPath {
        guard let section = form[sourceIndexPath.section] as? MultivaluedSection else { return sourceIndexPath }
        guard sourceIndexPath.section == proposedDestinationIndexPath.section else { return sourceIndexPath }

        let destRow = form[proposedDestinationIndexPath]
        if destRow is BaseInlineRowType && destRow._inlineRow != nil {
            return IndexPath(row: proposedDestinationIndexPath.row + (sourceIndexPath.row < proposedDestinationIndexPath.row ? 1 : -1), section:sourceIndexPath.section)
        }

        if proposedDestinationIndexPath.row > 0 {
            let previousRow = form[IndexPath(row: proposedDestinationIndexPath.row - 1, section: proposedDestinationIndexPath.section)]
            if previousRow is BaseInlineRowType && previousRow._inlineRow != nil {
                return IndexPath(row: proposedDestinationIndexPath.row + (sourceIndexPath.row < proposedDestinationIndexPath.row ? 1 : -1), section:sourceIndexPath.section)
            }
        }
        if section.multivaluedOptions.contains(.Insert) && proposedDestinationIndexPath.row == section.count - 1 {
            return IndexPath(row: section.count - 2, section: sourceIndexPath.section)
        }
        return proposedDestinationIndexPath
    }

    open func tableView(_ tableView: UITableView, moveRowAt sourceIndexPath: IndexPath, to destinationIndexPath: IndexPath) {

        guard var section = form[sourceIndexPath.section] as? MultivaluedSection else { return }
        if sourceIndexPath.row < section.count && destinationIndexPath.row < section.count && sourceIndexPath.row != destinationIndexPath.row {

            let sourceRow = form[sourceIndexPath]
            animateTableView = false
            section.remove(at: sourceIndexPath.row)
            section.insert(sourceRow, at: destinationIndexPath.row)
            animateTableView = true
        }
    }

    open func tableView(_ tableView: UITableView, editingStyleForRowAt indexPath: IndexPath) -> UITableViewCellEditingStyle {
        guard let section = form[indexPath.section] as? MultivaluedSection else {
            return .none
        }
        if section.multivaluedOptions.contains(.Insert) && indexPath.row == section.count - 1 {
            return .insert
        }
        if section.multivaluedOptions.contains(.Delete) {
            return .delete
        }
        return .none
    }

    open func tableView(_ tableView: UITableView, shouldIndentWhileEditingRowAt indexPath: IndexPath) -> Bool {
        return self.tableView(tableView, editingStyleForRowAt: indexPath) != .none
    }
}

extension FormViewController : UITableViewDataSource {

    // MARK: UITableViewDataSource

    open func numberOfSections(in tableView: UITableView) -> Int {
        return form.count
    }

    open func tableView(_ tableView: UITableView, numberOfRowsInSection section: Int) -> Int {
        return form[section].count
    }

    open func tableView(_ tableView: UITableView, cellForRowAt indexPath: IndexPath) -> UITableViewCell {
    	form[indexPath].updateCell()
        return form[indexPath].baseCell
    }

    open func tableView(_ tableView: UITableView, titleForHeaderInSection section: Int) -> String? {
        return form[section].header?.title
    }

    open func tableView(_ tableView: UITableView, titleForFooterInSection section: Int) -> String? {
        return form[section].footer?.title
    }
}

<<<<<<< HEAD
extension FormViewController: FormDelegate {

    //MARK: FormDelegate
    
    open func sectionsHaveBeenAdded(_ sections: [Section], at indexes: IndexSet){
        guard animateTableView else { return }
        tableView.beginUpdates()
        tableView.insertSections(indexes, with: insertAnimation(forSections: sections))
        tableView.endUpdates()
    }
    
    open func sectionsHaveBeenRemoved(_ sections: [Section], at indexes: IndexSet){
        guard animateTableView else { return }
        tableView.beginUpdates()
        tableView.deleteSections(indexes, with: deleteAnimation(forSections: sections))
        tableView.endUpdates()
    }
    
    open func sectionsHaveBeenReplaced(oldSections:[Section], newSections: [Section], at indexes: IndexSet){
        guard animateTableView else { return }
        tableView.beginUpdates()
        tableView.reloadSections(indexes, with: reloadAnimation(oldSections: oldSections, newSections: newSections))
        tableView.endUpdates()
    }   

    open func rowsHaveBeenAdded(_ rows: [BaseRow], at indexes: [IndexPath]) {
        guard animateTableView else { return }
        tableView.beginUpdates()
        tableView.insertRows(at: indexes, with: insertAnimation(forRows: rows))
        tableView.endUpdates()
    }

    open func rowsHaveBeenRemoved(_ rows: [BaseRow], at indexes: [IndexPath]) {
        guard animateTableView else { return }
        tableView.beginUpdates()
        tableView.deleteRows(at: indexes, with: deleteAnimation(forRows: rows))
        tableView.endUpdates()
    }

    open func rowsHaveBeenReplaced(oldRows:[BaseRow], newRows: [BaseRow], at indexes: [IndexPath]){
        guard animateTableView else { return }
        tableView.beginUpdates()
        tableView.reloadRows(at: indexes, with: reloadAnimation(oldRows: oldRows, newRows: newRows))
        tableView.endUpdates()
    }
}
=======
>>>>>>> bc1662d0

extension FormViewController : UIScrollViewDelegate {

    // MARK: UIScrollViewDelegate

    open func scrollViewWillBeginDragging(_ scrollView: UIScrollView) {
        guard scrollView === tableView else { return }
        tableView.endEditing(true)
    }
}

extension FormViewController {

    // MARK: KeyBoard Notifications

    /**
     Called when the keyboard will appear. Adjusts insets of the tableView and scrolls it if necessary.
     */
    open func keyboardWillShow(_ notification: Notification){
        guard let cell = tableView.findFirstResponder()?.formCell() else { return }
        let keyBoardInfo = notification.userInfo!
        let endFrame = keyBoardInfo[UIKeyboardFrameEndUserInfoKey] as! NSValue
        

        let keyBoardFrame = tableView.window!.convert(endFrame.cgRectValue, to: tableView.superview)
        let newBottomInset = tableView.frame.origin.y + tableView.frame.size.height - keyBoardFrame.origin.y + rowKeyboardSpacing
        var tableInsets = tableView.contentInset
        var scrollIndicatorInsets = tableView.scrollIndicatorInsets

        oldBottomInset = oldBottomInset ?? tableInsets.bottom
        if newBottomInset > oldBottomInset! {
            tableInsets.bottom = newBottomInset
            scrollIndicatorInsets.bottom = tableInsets.bottom
            UIView.beginAnimations(nil, context: nil)
            UIView.setAnimationDuration((keyBoardInfo[UIKeyboardAnimationDurationUserInfoKey] as! Double))
            UIView.setAnimationCurve(UIViewAnimationCurve(rawValue: (keyBoardInfo[UIKeyboardAnimationCurveUserInfoKey] as! Int))!)

            tableView.contentInset = tableInsets
            tableView.scrollIndicatorInsets = scrollIndicatorInsets
            if let selectedRow = tableView.indexPath(for: cell) {
                tableView.scrollToRow(at: selectedRow, at: .none, animated: animateScroll)
            }
            UIView.commitAnimations()
        }
    }

    /**
     Called when the keyboard will disappear. Adjusts insets of the tableView.
     */
    open func keyboardWillHide(_ notification: Notification){
        guard let oldBottom = oldBottomInset else  { return }
        let keyBoardInfo = notification.userInfo!
        var tableInsets = tableView.contentInset
        var scrollIndicatorInsets = tableView.scrollIndicatorInsets
        tableInsets.bottom = oldBottom
        scrollIndicatorInsets.bottom = tableInsets.bottom
        oldBottomInset = nil
        UIView.beginAnimations(nil, context: nil)
        UIView.setAnimationDuration((keyBoardInfo[UIKeyboardAnimationDurationUserInfoKey] as! Double))
        UIView.setAnimationCurve(UIViewAnimationCurve(rawValue: (keyBoardInfo[UIKeyboardAnimationCurveUserInfoKey] as! Int))!)
        tableView.contentInset = tableInsets
        tableView.scrollIndicatorInsets = scrollIndicatorInsets
        UIView.commitAnimations()
    }
}

public enum Direction { case up, down }

extension FormViewController {

    // MARK: Navigation Methods
    public func navigateTo(direction: Direction){
        guard let currentCell = tableView.findFirstResponder()?.formCell() else { return }
        guard let currentIndexPath = tableView.indexPath(for: currentCell) else { assertionFailure(); return }
        guard let nextRow = nextRow(for: form[currentIndexPath], withDirection: direction) else { return }
        if nextRow.baseCell.cellCanBecomeFirstResponder(){
            tableView.scrollToRow(at: nextRow.indexPath!, at: .none, animated: animateScroll)
            nextRow.baseCell.cellBecomeFirstResponder(withDirection: direction)
        }
    }

    func nextRow(for currentRow: BaseRow, withDirection direction: Direction) -> BaseRow? {

        let options = navigationOptions ?? Form.defaultNavigationOptions
        guard options.contains(.Enabled) else { return nil }
        guard let next = direction == .down ? form.nextRow(for: currentRow) : form.previousRow(for: currentRow) else { return nil }
        if next.isDisabled && options.contains(.StopDisabledRow) {
            return nil
        }
        if !next.baseCell.cellCanBecomeFirstResponder() && !next.isDisabled && !options.contains(.SkipCanNotBecomeFirstResponderRow) {
            return nil
        }
        if !next.isDisabled && next.baseCell.cellCanBecomeFirstResponder() {
            return next
        }
        return nextRow(for: next, withDirection:direction)
    }
}

extension FormViewControllerProtocol {

    //MARK: Helpers
    
    func makeRowVisible(_ row: BaseRow){
        guard let cell = row.baseCell, let indexPath = row.indexPath else { return }
        if cell.window == nil || (tableView.contentOffset.y + tableView.frame.size.height <= cell.frame.origin.y + cell.frame.size.height){
            tableView.scrollToRow(at: indexPath, at: .bottom, animated: true)
        }
    }
}<|MERGE_RESOLUTION|>--- conflicted
+++ resolved
@@ -390,21 +390,13 @@
 }
 
 /// View controller that shows a form.
-<<<<<<< HEAD
-open class FormViewController : UIViewController, FormViewControllerProtocol {
+open class FormViewController : UIViewController, FormViewControllerProtocol, FormDelegate {
     
     public lazy var tableView: UITableView = {
         return UITableView(frame: .zero, style: self.tableViewStyle)
     }()
     
     private lazy var _form : Form = { [weak self] in
-=======
-open class FormViewController: UIViewController, FormViewControllerProtocol, FormDelegate {
-
-    @IBOutlet public var tableView: UITableView!
-
-    private lazy var _form: Form = { [weak self] in
->>>>>>> bc1662d0
         let form = Form()
         form.delegate = self
         return form
@@ -668,44 +660,44 @@
     
     open func sectionsHaveBeenAdded(_ sections: [Section], at indexes: IndexSet) {
         guard animateTableView else { return }
-        tableView?.beginUpdates()
-        tableView?.insertSections(indexes, with: insertAnimation(forSections: sections))
-        tableView?.endUpdates()
+        tableView.beginUpdates()
+        tableView.insertSections(indexes, with: insertAnimation(forSections: sections))
+        tableView.endUpdates()
     }
     
     open func sectionsHaveBeenRemoved(_ sections: [Section], at indexes: IndexSet) {
         guard animateTableView else { return }
-        tableView?.beginUpdates()
-        tableView?.deleteSections(indexes, with: deleteAnimation(forSections: sections))
-        tableView?.endUpdates()
+        tableView.beginUpdates()
+        tableView.deleteSections(indexes, with: deleteAnimation(forSections: sections))
+        tableView.endUpdates()
     }
     
     open func sectionsHaveBeenReplaced(oldSections: [Section], newSections: [Section], at indexes: IndexSet) {
         guard animateTableView else { return }
-        tableView?.beginUpdates()
-        tableView?.reloadSections(indexes, with: reloadAnimation(oldSections: oldSections, newSections: newSections))
-        tableView?.endUpdates()
+        tableView.beginUpdates()
+        tableView.reloadSections(indexes, with: reloadAnimation(oldSections: oldSections, newSections: newSections))
+        tableView.endUpdates()
     }
     
     open func rowsHaveBeenAdded(_ rows: [BaseRow], at indexes: [IndexPath]) {
         guard animateTableView else { return }
-        tableView?.beginUpdates()
-        tableView?.insertRows(at: indexes, with: insertAnimation(forRows: rows))
-        tableView?.endUpdates()
+        tableView.beginUpdates()
+        tableView.insertRows(at: indexes, with: insertAnimation(forRows: rows))
+        tableView.endUpdates()
     }
     
     open func rowsHaveBeenRemoved(_ rows: [BaseRow], at indexes: [IndexPath]) {
         guard animateTableView else { return }
-        tableView?.beginUpdates()
-        tableView?.deleteRows(at: indexes, with: deleteAnimation(forRows: rows))
-        tableView?.endUpdates()
+        tableView.beginUpdates()
+        tableView.deleteRows(at: indexes, with: deleteAnimation(forRows: rows))
+        tableView.endUpdates()
     }
     
     open func rowsHaveBeenReplaced(oldRows: [BaseRow], newRows: [BaseRow], at indexes: [IndexPath]) {
         guard animateTableView else { return }
-        tableView?.beginUpdates()
-        tableView?.reloadRows(at: indexes, with: reloadAnimation(oldRows: oldRows, newRows: newRows))
-        tableView?.endUpdates()
+        tableView.beginUpdates()
+        tableView.reloadRows(at: indexes, with: reloadAnimation(oldRows: oldRows, newRows: newRows))
+        tableView.endUpdates()
     }
 
     // MARK: Private
@@ -913,56 +905,6 @@
         return form[section].footer?.title
     }
 }
-
-<<<<<<< HEAD
-extension FormViewController: FormDelegate {
-
-    //MARK: FormDelegate
-    
-    open func sectionsHaveBeenAdded(_ sections: [Section], at indexes: IndexSet){
-        guard animateTableView else { return }
-        tableView.beginUpdates()
-        tableView.insertSections(indexes, with: insertAnimation(forSections: sections))
-        tableView.endUpdates()
-    }
-    
-    open func sectionsHaveBeenRemoved(_ sections: [Section], at indexes: IndexSet){
-        guard animateTableView else { return }
-        tableView.beginUpdates()
-        tableView.deleteSections(indexes, with: deleteAnimation(forSections: sections))
-        tableView.endUpdates()
-    }
-    
-    open func sectionsHaveBeenReplaced(oldSections:[Section], newSections: [Section], at indexes: IndexSet){
-        guard animateTableView else { return }
-        tableView.beginUpdates()
-        tableView.reloadSections(indexes, with: reloadAnimation(oldSections: oldSections, newSections: newSections))
-        tableView.endUpdates()
-    }   
-
-    open func rowsHaveBeenAdded(_ rows: [BaseRow], at indexes: [IndexPath]) {
-        guard animateTableView else { return }
-        tableView.beginUpdates()
-        tableView.insertRows(at: indexes, with: insertAnimation(forRows: rows))
-        tableView.endUpdates()
-    }
-
-    open func rowsHaveBeenRemoved(_ rows: [BaseRow], at indexes: [IndexPath]) {
-        guard animateTableView else { return }
-        tableView.beginUpdates()
-        tableView.deleteRows(at: indexes, with: deleteAnimation(forRows: rows))
-        tableView.endUpdates()
-    }
-
-    open func rowsHaveBeenReplaced(oldRows:[BaseRow], newRows: [BaseRow], at indexes: [IndexPath]){
-        guard animateTableView else { return }
-        tableView.beginUpdates()
-        tableView.reloadRows(at: indexes, with: reloadAnimation(oldRows: oldRows, newRows: newRows))
-        tableView.endUpdates()
-    }
-}
-=======
->>>>>>> bc1662d0
 
 extension FormViewController : UIScrollViewDelegate {
 
