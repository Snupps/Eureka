--- conflicted
+++ resolved
@@ -24,7 +24,7 @@
 
 import Foundation
 
-open class PushSelectorCell<T> : Cell<T>, CellType where T: Equatable {
+open class PushSelectorCell<T: Equatable> : Cell<T>, CellType {
 
     required public init(style: UITableViewCellStyle, reuseIdentifier: String?) {
         super.init(style: style, reuseIdentifier: reuseIdentifier)
@@ -43,11 +43,7 @@
 }
 
 /// Generic row type where a user must select a value among several options.
-<<<<<<< HEAD
-open class SelectorRow<Cell , VCType>: OptionsRow<Cell>, PresenterRowType where Cell: BaseCell, Cell: CellType,  VCType: UIViewController, VCType: TypedRowControllerType, VCType.RowValue == Cell.Value {
-=======
 open class SelectorRow<Cell: CellType>: OptionsRow<Cell>, PresenterRowType where Cell: BaseCell {
->>>>>>> bc1662d0
 
     
     public typealias PresenterRow = SelectorViewController<SelectorRow<Cell>>
