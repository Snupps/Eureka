//  GenericMultipleSelectorRow.swift
//  Eureka ( https://github.com/xmartlabs/Eureka )
//
//  Copyright (c) 2016 Xmartlabs SRL ( http://xmartlabs.com )
//
//
// Permission is hereby granted, free of charge, to any person obtaining a copy
// of this software and associated documentation files (the "Software"), to deal
// in the Software without restriction, including without limitation the rights
// to use, copy, modify, merge, publish, distribute, sublicense, and/or sell
// copies of the Software, and to permit persons to whom the Software is
// furnished to do so, subject to the following conditions:
//
// The above copyright notice and this permission notice shall be included in
// all copies or substantial portions of the Software.
//
// THE SOFTWARE IS PROVIDED "AS IS", WITHOUT WARRANTY OF ANY KIND, EXPRESS OR
// IMPLIED, INCLUDING BUT NOT LIMITED TO THE WARRANTIES OF MERCHANTABILITY,
// FITNESS FOR A PARTICULAR PURPOSE AND NONINFRINGEMENT. IN NO EVENT SHALL THE
// AUTHORS OR COPYRIGHT HOLDERS BE LIABLE FOR ANY CLAIM, DAMAGES OR OTHER
// LIABILITY, WHETHER IN AN ACTION OF CONTRACT, TORT OR OTHERWISE, ARISING FROM,
// OUT OF OR IN CONNECTION WITH THE SOFTWARE OR THE USE OR OTHER DEALINGS IN
// THE SOFTWARE.

import Foundation

/// Generic options selector row that allows multiple selection.
<<<<<<< HEAD
open class GenericMultipleSelectorRow<T, Cell: CellType, VCType: TypedRowControllerType>: Row<Cell>, PresenterRowType, NoValueDisplayTextConformance
            where Cell: BaseCell, Cell.Value == Set<T>, VCType: UIViewController, VCType.RowValue == Set<T> {
=======
open class GenericMultipleSelectorRow<T: Hashable, Cell: CellType>: Row<Cell>, PresenterRowType, NoValueDisplayTextConformance, OptionsProviderRow
            where Cell: BaseCell, Cell.Value == Set<T> {
    
    public typealias PresentedController = MultipleSelectorViewController<GenericMultipleSelectorRow<T,Cell>>
>>>>>>> bc1662d0

    /// Defines how the view controller will be presented, pushed, etc.
    open var presentationMode: PresentationMode<PresentedController>?

    /// Will be called before the presentation occurs.
    open var onPresentCallback: ((FormViewController, PresentedController) -> Void)?

    /// Title to be displayed for the options
    open var selectorTitle: String?
    open var noValueDisplayText: String?

    /// Options from which the user will choose
    open var optionsProvider: OptionsProvider<T>?

    required public init(tag: String?) {
        super.init(tag: tag)
        displayValueFor = { (rowValue: Set<T>?) in
            return rowValue?.map({ String(describing: $0) }).sorted().joined(separator: ", ")
        }
        presentationMode = .show(controllerProvider: ControllerProvider.callback {
                return MultipleSelectorViewController<GenericMultipleSelectorRow<T,Cell>>()
        }, onDismiss: { vc in
            let _ = vc.navigationController?.popViewController(animated: true)
        })
    }

    /**
     Extends `didSelect` method
     */
    open override func customDidSelect() {
        super.customDidSelect()
        guard let presentationMode = presentationMode, !isDisabled else { return }
        if let controller = presentationMode.makeController() {
            controller.row = self
            controller.title = selectorTitle ?? controller.title
            onPresentCallback?(cell.formViewController()!, controller)
            presentationMode.present(controller, row: self, presentingController: self.cell.formViewController()!)
        } else {
            presentationMode.present(nil, row: self, presentingController: self.cell.formViewController()!)
        }
    }

    /**
     Prepares the pushed row setting its title and completion callback.
     */
    open override func prepare(for segue: UIStoryboardSegue) {
        super.prepare(for: segue)
        guard let rowVC = segue.destination as? PresentedController else { return }
        rowVC.title = selectorTitle ?? rowVC.title
        rowVC.onDismissCallback = presentationMode?.onDismissCallback ?? rowVC.onDismissCallback
        onPresentCallback?(cell.formViewController()!, rowVC)
        rowVC.row = self
    }
}<|MERGE_RESOLUTION|>--- conflicted
+++ resolved
@@ -25,15 +25,10 @@
 import Foundation
 
 /// Generic options selector row that allows multiple selection.
-<<<<<<< HEAD
-open class GenericMultipleSelectorRow<T, Cell: CellType, VCType: TypedRowControllerType>: Row<Cell>, PresenterRowType, NoValueDisplayTextConformance
-            where Cell: BaseCell, Cell.Value == Set<T>, VCType: UIViewController, VCType.RowValue == Set<T> {
-=======
 open class GenericMultipleSelectorRow<T: Hashable, Cell: CellType>: Row<Cell>, PresenterRowType, NoValueDisplayTextConformance, OptionsProviderRow
             where Cell: BaseCell, Cell.Value == Set<T> {
     
     public typealias PresentedController = MultipleSelectorViewController<GenericMultipleSelectorRow<T,Cell>>
->>>>>>> bc1662d0
 
     /// Defines how the view controller will be presented, pushed, etc.
     open var presentationMode: PresentationMode<PresentedController>?
