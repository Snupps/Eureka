--- conflicted
+++ resolved
@@ -123,21 +123,9 @@
 
 open class _FieldCell<T> : Cell<T>, UITextFieldDelegate, TextFieldCell where T: Equatable, T: InputTypeInitiable {
     public var textField: UITextField
-<<<<<<< HEAD
     open var titleLabel: UILabel?
-    
-=======
-    
-    open var titleLabel : UILabel? {
-        textLabel?.translatesAutoresizingMaskIntoConstraints = false
-        textLabel?.setContentHuggingPriority(500, for: .horizontal)
-        textLabel?.setContentCompressionResistancePriority(1000, for: .horizontal)
-        return textLabel
-    }
-
     fileprivate var observingTitleText: Bool = false
 
->>>>>>> 8de194c0
     open var dynamicConstraints = [NSLayoutConstraint]()
     
     public required init(style: UITableViewCellStyle, reuseIdentifier: String?) {
@@ -146,26 +134,6 @@
         textField.translatesAutoresizingMaskIntoConstraints = false
         
         super.init(style: style, reuseIdentifier: reuseIdentifier)
-<<<<<<< HEAD
-=======
-        
-        NotificationCenter.default.addObserver(forName: Notification.Name.UIApplicationWillResignActive, object: nil, queue: nil){ [weak self] notification in
-            guard let me = self else { return }
-            guard me.observingTitleText else { return }
-            me.titleLabel?.removeObserver(me, forKeyPath: "text")
-            me.observingTitleText = false
-        }
-        NotificationCenter.default.addObserver(forName: Notification.Name.UIApplicationDidBecomeActive, object: nil, queue: nil){ [weak self] notification in
-            guard let me = self else { return }
-            guard !me.observingTitleText else { return }
-            me.titleLabel?.addObserver(me, forKeyPath: "text", options: NSKeyValueObservingOptions.old.union(.new), context: nil)
-            me.observingTitleText = true
-        }
-        
-        NotificationCenter.default.addObserver(forName: Notification.Name.UIContentSizeCategoryDidChange, object: nil, queue: nil){ [weak self] notification in
-            self?.setNeedsUpdateConstraints()
-        }
->>>>>>> 8de194c0
     }
     
     required public init?(coder aDecoder: NSCoder) {
