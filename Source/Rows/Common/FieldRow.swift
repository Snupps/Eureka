--- conflicted
+++ resolved
@@ -87,21 +87,6 @@
     open var keyboardReturnType: KeyboardReturnTypeConfiguration?
 
     /// The percentage of the cell that should be occupied by the textField
-<<<<<<< HEAD
-    @available (*, deprecated, message: "Use titleLabelPercentage instead")
-    open var textFieldPercentage : CGFloat? {
-        get {
-            return titlePercentage.map { 1 - $0 }
-        }
-        set {
-            titlePercentage = newValue.map { 1 - $0 }
-        }
-    }
-    
-    /// The percentage of the cell that should be occupied by the title (i.e. the titleLabel and optional imageView combined)
-    open var titlePercentage: CGFloat?
-    
-=======
 	@available (*, deprecated, message: "Use titleLabelPercentage instead")
 	open var textFieldPercentage : CGFloat? {
 		get {
@@ -115,7 +100,6 @@
 	/// The percentage of the cell that should be occupied by the title (i.e. the titleLabel and optional imageView combined)
 	open var titlePercentage: CGFloat?
 
->>>>>>> bb8a9dc8
     /// The placeholder for the textField
     open var placeholder: String?
 
@@ -155,15 +139,9 @@
     private var awakeFromNibCalled = false
 
     open var dynamicConstraints = [NSLayoutConstraint]()
-<<<<<<< HEAD
-    
+
     private var calculatedTitlePercentage: CGFloat = 0.7
-    
-=======
-
-	private var calculatedTitlePercentage: CGFloat = 0.7
-
->>>>>>> bb8a9dc8
+
     public required init(style: UITableViewCellStyle, reuseIdentifier: String?) {
 
         let textField = UITextField()
@@ -171,32 +149,6 @@
         textField.translatesAutoresizingMaskIntoConstraints = false
 
         super.init(style: style, reuseIdentifier: reuseIdentifier)
-<<<<<<< HEAD
-=======
-
-        setupTitleLabel()
-
-        contentView.addSubview(titleLabel!)
-        contentView.addSubview(textField)
-
-        NotificationCenter.default.addObserver(forName: Notification.Name.UIApplicationWillResignActive, object: nil, queue: nil) { [weak self] _ in
-            guard let me = self else { return }
-            guard me.observingTitleText else { return }
-            me.titleLabel?.removeObserver(me, forKeyPath: "text")
-            me.observingTitleText = false
-        }
-        NotificationCenter.default.addObserver(forName: Notification.Name.UIApplicationDidBecomeActive, object: nil, queue: nil) { [weak self] _ in
-            guard let me = self else { return }
-            guard !me.observingTitleText else { return }
-            me.titleLabel?.addObserver(me, forKeyPath: "text", options: NSKeyValueObservingOptions.old.union(.new), context: nil)
-            me.observingTitleText = true
-        }
-
-        NotificationCenter.default.addObserver(forName: Notification.Name.UIContentSizeCategoryDidChange, object: nil, queue: nil) { [weak self] _ in
-            self?.setupTitleLabel()
-            self?.setNeedsUpdateConstraints()
-        }
->>>>>>> bb8a9dc8
     }
 
     required public init?(coder aDecoder: NSCoder) {
@@ -449,32 +401,6 @@
     }
 
     open func textFieldShouldEndEditing(_ textField: UITextField) -> Bool {
-<<<<<<< HEAD
-        return formViewController()?.form.delegate?.textInputShouldEndEditing(textField, cell: self) ?? true
-    }
-    
-    open override func layoutSubviews() {
-        super.layoutSubviews()
-        guard let row = (row as? FieldRowConformance) else { return }
-        guard let titlePercentage = row.titlePercentage else  { return }
-        var targetTitleWidth = bounds.size.width * titlePercentage
-        if let imageView = imageView, let _ = imageView.image, let titleLabel = titleLabel {
-            var extraWidthToSubtract = titleLabel.frame.minX - imageView.frame.minX // Left-to-right interface layout
-            if #available(iOS 9.0, *) {
-                if UIView.userInterfaceLayoutDirection(for: self.semanticContentAttribute) == .rightToLeft {
-                    extraWidthToSubtract = imageView.frame.maxX - titleLabel.frame.maxX
-                }
-            }
-            targetTitleWidth -= extraWidthToSubtract
-        }
-        let targetTitlePercentage = targetTitleWidth / contentView.bounds.size.width
-        if calculatedTitlePercentage != targetTitlePercentage {
-            calculatedTitlePercentage = targetTitlePercentage
-            setNeedsUpdateConstraints()
-            updateConstraintsIfNeeded()
-        }
-    }
-=======
         return formViewController()?.textInputShouldEndEditing(textField, cell: self) ?? true
 	}
 
@@ -501,5 +427,4 @@
 		}
 		calculatedTitlePercentage = targetTitleWidth / contentView.bounds.size.width
 	}
->>>>>>> bb8a9dc8
 }