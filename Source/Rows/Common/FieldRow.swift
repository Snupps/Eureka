//  FieldRow.swift
//  Eureka ( https://github.com/xmartlabs/Eureka )
//
//  Copyright (c) 2016 Xmartlabs ( http://xmartlabs.com )
//
//
// Permission is hereby granted, free of charge, to any person obtaining a copy
// of this software and associated documentation files (the "Software"), to deal
// in the Software without restriction, including without limitation the rights
// to use, copy, modify, merge, publish, distribute, sublicense, and/or sell
// copies of the Software, and to permit persons to whom the Software is
// furnished to do so, subject to the following conditions:
//
// The above copyright notice and this permission notice shall be included in
// all copies or substantial portions of the Software.
//
// THE SOFTWARE IS PROVIDED "AS IS", WITHOUT WARRANTY OF ANY KIND, EXPRESS OR
// IMPLIED, INCLUDING BUT NOT LIMITED TO THE WARRANTIES OF MERCHANTABILITY,
// FITNESS FOR A PARTICULAR PURPOSE AND NONINFRINGEMENT. IN NO EVENT SHALL THE
// AUTHORS OR COPYRIGHT HOLDERS BE LIABLE FOR ANY CLAIM, DAMAGES OR OTHER
// LIABILITY, WHETHER IN AN ACTION OF CONTRACT, TORT OR OTHERWISE, ARISING FROM,
// OUT OF OR IN CONNECTION WITH THE SOFTWARE OR THE USE OR OTHER DEALINGS IN
// THE SOFTWARE.

import Foundation

public protocol InputTypeInitiable {
    init?(string stringValue: String)
}

public protocol FieldRowConformance: FormatterConformance {
    var textFieldPercentage: CGFloat? { get set }
    var placeholder: String? { get set }
    var placeholderColor: UIColor? { get set }
}

extension Int: InputTypeInitiable {

    public init?(string stringValue: String) {
        self.init(stringValue, radix: 10)
    }
}
extension Float: InputTypeInitiable {
    public init?(string stringValue: String) {
        self.init(stringValue)
    }
}
extension String: InputTypeInitiable {
    public init?(string stringValue: String) {
        self.init(stringValue)
    }
}
extension URL: InputTypeInitiable {}
extension Double: InputTypeInitiable {
    public init?(string stringValue: String) {
        self.init(stringValue)
    }
}

open class FormatteableRow<Cell: CellType>: Row<Cell>, FormatterConformance where Cell: BaseCell, Cell: TextInputCell {

    /// A formatter to be used to format the user's input
    open var formatter: Formatter?

    /// If the formatter should be used while the user is editing the text.
    open var useFormatterDuringInput = false
    open var useFormatterOnDidBeginEditing: Bool?

    public required init(tag: String?) {
        super.init(tag: tag)
        displayValueFor = { [unowned self] value in
            guard let v = value else { return nil }
            guard let formatter = self.formatter else { return String(describing: v) }
            if (self.cell.textInput as? UIView)?.isFirstResponder == true {
                return self.useFormatterDuringInput ? formatter.editingString(for: v) : String(describing: v)
            }
            return formatter.string(for: v)
        }
    }

}

open class FieldRow<Cell: CellType>: FormatteableRow<Cell>, FieldRowConformance, KeyboardReturnHandler where Cell: BaseCell, Cell: TextFieldCell {

    /// Configuration for the keyboardReturnType of this row
    open var keyboardReturnType: KeyboardReturnTypeConfiguration?

    /// The percentage of the cell that should be occupied by the textField
    open var textFieldPercentage: CGFloat?

    /// The placeholder for the textField
    open var placeholder: String?

    /// The textColor for the textField's placeholder
    open var placeholderColor: UIColor?

    public required init(tag: String?) {
        super.init(tag: tag)
    }
}

/**
 *  Protocol for cells that contain a UITextField
 */
public protocol TextInputCell {
    var textInput: UITextInput { get }
}

public protocol TextFieldCell: TextInputCell {
    var textField: UITextField! { get }
}

extension TextFieldCell {

    public var textInput: UITextInput {
        return textField
    }
}

open class _FieldCell<T> : Cell<T>, UITextFieldDelegate, TextFieldCell where T: Equatable, T: InputTypeInitiable {
<<<<<<< HEAD
    public var textField: UITextField
    open var titleLabel: UILabel?
    fileprivate var observingTitleText: Bool = false
=======

    @IBOutlet public weak var textField: UITextField!
    @IBOutlet public weak var titleLabel: UILabel?

    fileprivate var observingTitleText = false
    private var awakeFromNibCalled = false
>>>>>>> cd0a057a

    open var dynamicConstraints = [NSLayoutConstraint]()

    public required init(style: UITableViewCellStyle, reuseIdentifier: String?) {

        let textField = UITextField()
        self.textField = textField
        textField.translatesAutoresizingMaskIntoConstraints = false

        super.init(style: style, reuseIdentifier: reuseIdentifier)
<<<<<<< HEAD
=======

        titleLabel = self.textLabel
        titleLabel?.translatesAutoresizingMaskIntoConstraints = false
        titleLabel?.setContentHuggingPriority(500, for: .horizontal)
        titleLabel?.setContentCompressionResistancePriority(1000, for: .horizontal)

        contentView.addSubview(titleLabel!)
        contentView.addSubview(textField)

        NotificationCenter.default.addObserver(forName: Notification.Name.UIApplicationWillResignActive, object: nil, queue: nil) { [weak self] _ in
            guard let me = self else { return }
            guard me.observingTitleText else { return }
            me.titleLabel?.removeObserver(me, forKeyPath: "text")
            me.observingTitleText = false
        }
        NotificationCenter.default.addObserver(forName: Notification.Name.UIApplicationDidBecomeActive, object: nil, queue: nil) { [weak self] _ in
            guard let me = self else { return }
            guard !me.observingTitleText else { return }
            me.titleLabel?.addObserver(me, forKeyPath: "text", options: NSKeyValueObservingOptions.old.union(.new), context: nil)
            me.observingTitleText = true
        }

        NotificationCenter.default.addObserver(forName: Notification.Name.UIContentSizeCategoryDidChange, object: nil, queue: nil) { [weak self] _ in
            self?.setNeedsUpdateConstraints()
        }
>>>>>>> cd0a057a
    }

    required public init?(coder aDecoder: NSCoder) {
        super.init(coder: aDecoder)
    }

    open override func awakeFromNib() {
        super.awakeFromNib()
        awakeFromNibCalled = true
    }

    deinit {
        textField?.delegate = nil
        textField?.removeTarget(self, action: nil, for: .allEvents)
        guard !awakeFromNibCalled else { return }
        if observingTitleText {
            titleLabel?.removeObserver(self, forKeyPath: "text")
        }
        imageView?.removeObserver(self, forKeyPath: "image")
    }

    open override func setup() {
        super.setup()
        
        textLabel?.translatesAutoresizingMaskIntoConstraints = false
        textLabel?.setContentHuggingPriority(500, for: .horizontal)
        textLabel?.setContentCompressionResistancePriority(1000, for: .horizontal)
        
        titleLabel = self.textLabel
        
        selectionStyle = .none

        if !awakeFromNibCalled {
            titleLabel?.addObserver(self, forKeyPath: "text", options: NSKeyValueObservingOptions.old.union(.new), context: nil)
            observingTitleText = true
            imageView?.addObserver(self, forKeyPath: "image", options: NSKeyValueObservingOptions.old.union(.new), context: nil)
        }
        textField.addTarget(self, action: #selector(_FieldCell.textFieldDidChange(_:)), for: .editingChanged)

    }

    open override func update() {
        super.update()
        detailTextLabel?.text = nil

        if !awakeFromNibCalled {
            if let title = row.title {
                textField.textAlignment = title.isEmpty ? .left : .right
                textField.clearButtonMode = title.isEmpty ? .whileEditing : .never
            } else {
                textField.textAlignment =  .left
                textField.clearButtonMode =  .whileEditing
            }
        }
        textField.delegate = self
        textField.text = row.displayValueFor?(row.value)
        textField.isEnabled = !row.isDisabled
        textField.textColor = row.isDisabled ? .gray : .black
        textField.font = .preferredFont(forTextStyle: .body)
        if let placeholder = (row as? FieldRowConformance)?.placeholder {
            if let color = (row as? FieldRowConformance)?.placeholderColor {
                textField.attributedPlaceholder = NSAttributedString(string: placeholder, attributes: [NSForegroundColorAttributeName: color])
            } else {
                textField.placeholder = (row as? FieldRowConformance)?.placeholder
            }
        }
        if row.isHighlighted {
            textLabel?.textColor = tintColor
        }
    }

    open override func cellCanBecomeFirstResponder() -> Bool {
        return !row.isDisabled && textField?.canBecomeFirstResponder == true
    }

    open override func cellBecomeFirstResponder(withDirection: Direction) -> Bool {
        return textField?.becomeFirstResponder() ?? false
    }

    open override func cellResignFirstResponder() -> Bool {
        return textField?.resignFirstResponder() ?? true
    }

    open override func observeValue(forKeyPath keyPath: String?, of object: Any?, change: [NSKeyValueChangeKey : Any]?, context: UnsafeMutableRawPointer?) {
        let obj = object as AnyObject?

        if let keyPathValue = keyPath, let changeType = change?[NSKeyValueChangeKey.kindKey],
            ((obj === titleLabel && keyPathValue == "text") || (obj === imageView && keyPathValue == "image")) &&
                (changeType as? NSNumber)?.uintValue == NSKeyValueChange.setting.rawValue {
            setNeedsUpdateConstraints()
            updateConstraintsIfNeeded()
        }
    }

    // MARK: Helpers

    open func customConstraints() {

        guard !awakeFromNibCalled else { return }
        contentView.removeConstraints(dynamicConstraints)
        dynamicConstraints = []
        var views: [String: AnyObject] =  ["textField": textField]
        dynamicConstraints += NSLayoutConstraint.constraints(withVisualFormat: "V:|-11-[textField]-11-|", options: .alignAllLastBaseline, metrics: nil, views: views)

        if let label = titleLabel, let text = label.text, !text.isEmpty {
            dynamicConstraints += NSLayoutConstraint.constraints(withVisualFormat: "V:|-11-[titleLabel]-11-|", options: .alignAllLastBaseline, metrics: nil, views: ["titleLabel": label])
            dynamicConstraints.append(NSLayoutConstraint(item: label, attribute: .centerY, relatedBy: .equal, toItem: textField, attribute: .centerY, multiplier: 1, constant: 0))
        }
        if let imageView = imageView, let _ = imageView.image {
            views["imageView"] = imageView
            if let titleLabel = titleLabel, let text = titleLabel.text, !text.isEmpty {
                views["label"] = titleLabel
                dynamicConstraints += NSLayoutConstraint.constraints(withVisualFormat: "H:[imageView]-(15)-[label]-[textField]-|", options: NSLayoutFormatOptions(), metrics: nil, views: views)
                dynamicConstraints.append(NSLayoutConstraint(item: textField,
                                                             attribute: .width,
                                                             relatedBy: (row as? FieldRowConformance)?.textFieldPercentage != nil ? .equal : .greaterThanOrEqual,
                                                             toItem: contentView,
                                                             attribute: .width,
                                                             multiplier: (row as? FieldRowConformance)?.textFieldPercentage ?? 0.3,
                                                             constant: 0.0))
            } else {
                dynamicConstraints += NSLayoutConstraint.constraints(withVisualFormat: "H:[imageView]-(15)-[textField]-|", options: [], metrics: nil, views: views)
            }
        } else {
            if let titleLabel = titleLabel, let text = titleLabel.text, !text.isEmpty {
                views["label"] = titleLabel
                dynamicConstraints += NSLayoutConstraint.constraints(withVisualFormat: "H:|-[label]-[textField]-|", options: [], metrics: nil, views: views)
                dynamicConstraints.append(NSLayoutConstraint(item: textField,
                                                             attribute: .width,
                                                             relatedBy: (row as? FieldRowConformance)?.textFieldPercentage != nil ? .equal : .greaterThanOrEqual,
                                                             toItem: contentView,
                                                             attribute: .width,
                                                             multiplier: (row as? FieldRowConformance)?.textFieldPercentage ?? 0.3,
                                                             constant: 0.0))
            } else {
                dynamicConstraints += NSLayoutConstraint.constraints(withVisualFormat: "H:|-[textField]-|", options: .alignAllLeft, metrics: nil, views: views)
            }
        }
        contentView.addConstraints(dynamicConstraints)
    }

    open override func updateConstraints() {
        customConstraints()
        super.updateConstraints()
    }

    open func textFieldDidChange(_ textField: UITextField) {

        guard let textValue = textField.text else {
            row.value = nil
            return
        }
        guard let fieldRow = row as? FieldRowConformance, let formatter = fieldRow.formatter else {
            row.value = textValue.isEmpty ? nil : (T.init(string: textValue) ?? row.value)
            return
        }
        if fieldRow.useFormatterDuringInput {
            let value: AutoreleasingUnsafeMutablePointer<AnyObject?> = AutoreleasingUnsafeMutablePointer<AnyObject?>.init(UnsafeMutablePointer<T>.allocate(capacity: 1))
            let errorDesc: AutoreleasingUnsafeMutablePointer<NSString?>? = nil
            if formatter.getObjectValue(value, for: textValue, errorDescription: errorDesc) {
                row.value = value.pointee as? T
                guard var selStartPos = textField.selectedTextRange?.start else { return }
                let oldVal = textField.text
                textField.text = row.displayValueFor?(row.value)
                selStartPos = (formatter as? FormatterProtocol)?.getNewPosition(forPosition: selStartPos, inTextInput: textField, oldValue: oldVal, newValue: textField.text) ?? selStartPos
                textField.selectedTextRange = textField.textRange(from: selStartPos, to: selStartPos)
                return
            }
        } else {
            let value: AutoreleasingUnsafeMutablePointer<AnyObject?> = AutoreleasingUnsafeMutablePointer<AnyObject?>.init(UnsafeMutablePointer<T>.allocate(capacity: 1))
            let errorDesc: AutoreleasingUnsafeMutablePointer<NSString?>? = nil
            if formatter.getObjectValue(value, for: textValue, errorDescription: errorDesc) {
                row.value = value.pointee as? T
            } else {
                row.value = textValue.isEmpty ? nil : (T.init(string: textValue) ?? row.value)
            }
        }
    }

    // MARK: Helpers

    private func displayValue(useFormatter: Bool) -> String? {
        guard let v = row.value else { return nil }
        if let formatter = (row as? FormatterConformance)?.formatter, useFormatter {
            return textField?.isFirstResponder == true ? formatter.editingString(for: v) : formatter.string(for: v)
        }
        return String(describing: v)
    }

    // MARK: TextFieldDelegate

    open func textFieldDidBeginEditing(_ textField: UITextField) {
        formViewController()?.beginEditing(of: self)
        formViewController()?.textInputDidBeginEditing(textField, cell: self)
        if let fieldRowConformance = row as? FormatterConformance, let _ = fieldRowConformance.formatter, fieldRowConformance.useFormatterOnDidBeginEditing ?? fieldRowConformance.useFormatterDuringInput {
            textField.text = displayValue(useFormatter: true)
        } else {
            textField.text = displayValue(useFormatter: false)
        }
    }

    open func textFieldDidEndEditing(_ textField: UITextField) {
        formViewController()?.endEditing(of: self)
        formViewController()?.textInputDidEndEditing(textField, cell: self)
        textFieldDidChange(textField)
        textField.text = displayValue(useFormatter: (row as? FormatterConformance)?.formatter != nil)
    }

    open func textFieldShouldReturn(_ textField: UITextField) -> Bool {
        return formViewController()?.textInputShouldReturn(textField, cell: self) ?? true
    }

    open func textField(_ textField: UITextField, shouldChangeCharactersIn range: NSRange, replacementString string: String) -> Bool {
        return formViewController()?.textInput(textField, shouldChangeCharactersInRange:range, replacementString:string, cell: self) ?? true
    }

    open func textFieldShouldBeginEditing(_ textField: UITextField) -> Bool {
        return formViewController()?.textInputShouldBeginEditing(textField, cell: self) ?? true
    }

    open func textFieldShouldClear(_ textField: UITextField) -> Bool {
        return formViewController()?.textInputShouldClear(textField, cell: self) ?? true
    }

    open func textFieldShouldEndEditing(_ textField: UITextField) -> Bool {
        return formViewController()?.textInputShouldEndEditing(textField, cell: self) ?? true
    }

}<|MERGE_RESOLUTION|>--- conflicted
+++ resolved
@@ -118,18 +118,10 @@
 }
 
 open class _FieldCell<T> : Cell<T>, UITextFieldDelegate, TextFieldCell where T: Equatable, T: InputTypeInitiable {
-<<<<<<< HEAD
-    public var textField: UITextField
+    public var textField: UITextField!
     open var titleLabel: UILabel?
     fileprivate var observingTitleText: Bool = false
-=======
-
-    @IBOutlet public weak var textField: UITextField!
-    @IBOutlet public weak var titleLabel: UILabel?
-
-    fileprivate var observingTitleText = false
     private var awakeFromNibCalled = false
->>>>>>> cd0a057a
 
     open var dynamicConstraints = [NSLayoutConstraint]()
 
@@ -140,34 +132,6 @@
         textField.translatesAutoresizingMaskIntoConstraints = false
 
         super.init(style: style, reuseIdentifier: reuseIdentifier)
-<<<<<<< HEAD
-=======
-
-        titleLabel = self.textLabel
-        titleLabel?.translatesAutoresizingMaskIntoConstraints = false
-        titleLabel?.setContentHuggingPriority(500, for: .horizontal)
-        titleLabel?.setContentCompressionResistancePriority(1000, for: .horizontal)
-
-        contentView.addSubview(titleLabel!)
-        contentView.addSubview(textField)
-
-        NotificationCenter.default.addObserver(forName: Notification.Name.UIApplicationWillResignActive, object: nil, queue: nil) { [weak self] _ in
-            guard let me = self else { return }
-            guard me.observingTitleText else { return }
-            me.titleLabel?.removeObserver(me, forKeyPath: "text")
-            me.observingTitleText = false
-        }
-        NotificationCenter.default.addObserver(forName: Notification.Name.UIApplicationDidBecomeActive, object: nil, queue: nil) { [weak self] _ in
-            guard let me = self else { return }
-            guard !me.observingTitleText else { return }
-            me.titleLabel?.addObserver(me, forKeyPath: "text", options: NSKeyValueObservingOptions.old.union(.new), context: nil)
-            me.observingTitleText = true
-        }
-
-        NotificationCenter.default.addObserver(forName: Notification.Name.UIContentSizeCategoryDidChange, object: nil, queue: nil) { [weak self] _ in
-            self?.setNeedsUpdateConstraints()
-        }
->>>>>>> cd0a057a
     }
 
     required public init?(coder aDecoder: NSCoder) {
@@ -199,6 +163,9 @@
         titleLabel = self.textLabel
         
         selectionStyle = .none
+
+        contentView.addSubview(titleLabel!)
+        contentView.addSubview(textField!)
 
         if !awakeFromNibCalled {
             titleLabel?.addObserver(self, forKeyPath: "text", options: NSKeyValueObservingOptions.old.union(.new), context: nil)
