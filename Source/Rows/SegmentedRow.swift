//  SegmentedRow.swift
//  Eureka ( https://github.com/xmartlabs/Eureka )
//
//  Copyright (c) 2016 Xmartlabs SRL ( http://xmartlabs.com )
//
//
// Permission is hereby granted, free of charge, to any person obtaining a copy
// of this software and associated documentation files (the "Software"), to deal
// in the Software without restriction, including without limitation the rights
// to use, copy, modify, merge, publish, distribute, sublicense, and/or sell
// copies of the Software, and to permit persons to whom the Software is
// furnished to do so, subject to the following conditions:
//
// The above copyright notice and this permission notice shall be included in
// all copies or substantial portions of the Software.
//
// THE SOFTWARE IS PROVIDED "AS IS", WITHOUT WARRANTY OF ANY KIND, EXPRESS OR
// IMPLIED, INCLUDING BUT NOT LIMITED TO THE WARRANTIES OF MERCHANTABILITY,
// FITNESS FOR A PARTICULAR PURPOSE AND NONINFRINGEMENT. IN NO EVENT SHALL THE
// AUTHORS OR COPYRIGHT HOLDERS BE LIABLE FOR ANY CLAIM, DAMAGES OR OTHER
// LIABILITY, WHETHER IN AN ACTION OF CONTRACT, TORT OR OTHERWISE, ARISING FROM,
// OUT OF OR IN CONNECTION WITH THE SOFTWARE OR THE USE OR OTHER DEALINGS IN
// THE SOFTWARE.

import Foundation

//MARK: SegmentedCell

open class SegmentedCell<T: Equatable> : Cell<T>, CellType {
    
    open var titleLabel : UILabel?
    
    lazy open var segmentedControl : UISegmentedControl = {
        let result = UISegmentedControl()
        result.translatesAutoresizingMaskIntoConstraints = false
        result.setContentHuggingPriority(250, for: .horizontal)
        return result
    }()
    private var dynamicConstraints = [NSLayoutConstraint]()
    fileprivate var observingTitleText: Bool = false
    
    required public init(style: UITableViewCellStyle, reuseIdentifier: String?) {
        super.init(style: style, reuseIdentifier: reuseIdentifier)
<<<<<<< HEAD
=======
        NotificationCenter.default.addObserver(forName: Notification.Name.UIApplicationWillResignActive, object: nil, queue: nil){ [weak self] notification in
            guard let me = self else { return }
            guard me.observingTitleText else { return }
            me.titleLabel?.removeObserver(me, forKeyPath: "text")
            me.observingTitleText = false
        }
        NotificationCenter.default.addObserver(forName: Notification.Name.UIApplicationDidBecomeActive, object: nil, queue: nil){ [weak self] notification in
            guard let me = self else { return }
            guard !me.observingTitleText else { return }
            me.titleLabel?.addObserver(me, forKeyPath: "text", options: NSKeyValueObservingOptions.old.union(.new), context: nil)
            me.observingTitleText = true
        }
        
        NotificationCenter.default.addObserver(forName: Notification.Name.UIContentSizeCategoryDidChange, object: nil, queue: nil){ [weak self] notification in
            self?.setNeedsUpdateConstraints()
        }
>>>>>>> 8de194c0
    }
    
    required public init?(coder aDecoder: NSCoder) {
        fatalError("init(coder:) has not been implemented")
    }
    
    deinit {
        segmentedControl.removeTarget(self, action: nil, for: .allEvents)
        if observingTitleText {
            titleLabel?.removeObserver(self, forKeyPath: "text")
        }
        imageView?.removeObserver(self, forKeyPath: "image")
    }
    
    open override func setup() {
        super.setup()
        height = { BaseRow.estimatedRowHeight }
        selectionStyle = .none
        
        textLabel?.translatesAutoresizingMaskIntoConstraints = false
        textLabel?.setContentHuggingPriority(500, for: .horizontal)

        titleLabel = textLabel
        
        contentView.addSubview(titleLabel!)
        contentView.addSubview(segmentedControl)
        titleLabel?.addObserver(self, forKeyPath: "text", options: [.old, .new], context: nil)
        observingTitleText = true
        imageView?.addObserver(self, forKeyPath: "image", options: [.old, .new], context: nil)
        segmentedControl.addTarget(self, action: #selector(SegmentedCell.valueChanged), for: .valueChanged)
        contentView.addConstraint(NSLayoutConstraint(item: segmentedControl, attribute: .centerY, relatedBy: .equal, toItem: contentView, attribute: .centerY, multiplier: 1, constant: 0))
    }
    
    open override func update() {
        super.update()
        detailTextLabel?.text = nil
        
        updateSegmentedControl()
        segmentedControl.selectedSegmentIndex = selectedIndex() ?? UISegmentedControlNoSegment
        segmentedControl.isEnabled = !row.isDisabled
    }
    
    func valueChanged() {
        row.value =  (row as! SegmentedRow<T>).options[segmentedControl.selectedSegmentIndex]
    }
    
    open override func observeValue(forKeyPath keyPath: String?, of object: Any?, change: [NSKeyValueChangeKey : Any]?, context: UnsafeMutableRawPointer?) {
        let obj = object as AnyObject?
        
        if let changeType = change, let _ = keyPath, ((obj === titleLabel && keyPath == "text") || (obj === imageView && keyPath == "image")) && (changeType[NSKeyValueChangeKey.kindKey] as? NSNumber)?.uintValue == NSKeyValueChange.setting.rawValue{
            setNeedsUpdateConstraints()
            updateConstraintsIfNeeded()
        }
    }
    
    func updateSegmentedControl() {
        segmentedControl.removeAllSegments()
        items().enumerated().forEach { segmentedControl.insertSegment(withTitle: $0.element, at: $0.offset, animated: false) }
    }
    
    open override func updateConstraints() {
        contentView.removeConstraints(dynamicConstraints)
        dynamicConstraints = []
        var views : [String: AnyObject] =  ["segmentedControl": segmentedControl]
        
        var hasImageView = false
        var hasTitleLabel = false
        
        if let imageView = imageView, let _ = imageView.image {
            views["imageView"] = imageView
            hasImageView = true
        }
        
        if let titleLabel = titleLabel, let text = titleLabel.text, !text.isEmpty {
            views["titleLabel"] = titleLabel
            hasTitleLabel = true
            dynamicConstraints.append(NSLayoutConstraint(item: titleLabel, attribute: .centerY, relatedBy: .equal, toItem: contentView, attribute: .centerY, multiplier: 1, constant: 0))
        }
        
        dynamicConstraints.append(NSLayoutConstraint(item: segmentedControl, attribute: .width, relatedBy: .greaterThanOrEqual, toItem: contentView, attribute: .width, multiplier: 0.3, constant: 0.0))
        
        
        if hasImageView && hasTitleLabel {
            dynamicConstraints += NSLayoutConstraint.constraints(withVisualFormat: "H:[imageView]-(15)-[titleLabel]-[segmentedControl]-|", options: [], metrics: nil, views: views)
        }
        else if hasImageView && !hasTitleLabel {
            dynamicConstraints += NSLayoutConstraint.constraints(withVisualFormat: "H:[imageView]-[segmentedControl]-|", options: [], metrics: nil, views: views)
        }
        else if !hasImageView && hasTitleLabel {
            dynamicConstraints = NSLayoutConstraint.constraints(withVisualFormat: "H:|-[titleLabel]-[segmentedControl]-|", options: .alignAllCenterY, metrics: nil, views: views)
        }
        else {
            dynamicConstraints = NSLayoutConstraint.constraints(withVisualFormat: "H:|-[segmentedControl]-|", options: .alignAllCenterY, metrics: nil, views: views)
        }
        contentView.addConstraints(dynamicConstraints)
        super.updateConstraints()
    }
    
    func items() -> [String] {// or create protocol for options
        var result = [String]()
        for object in (row as! SegmentedRow<T>).options {
            result.append(row.displayValueFor?(object) ?? "")
        }
        return result
    }
    
    func selectedIndex() -> Int? {
        guard let value = row.value else { return nil }
        return (row as! SegmentedRow<T>).options.index(of: value)
    }
}

//MARK: SegmentedRow

/// An options row where the user can select an option from an UISegmentedControl
public final class SegmentedRow<T: Equatable>: OptionsRow<SegmentedCell<T>>, RowType {
    required public init(tag: String?) {
        super.init(tag: tag)
    }
}
<|MERGE_RESOLUTION|>--- conflicted
+++ resolved
@@ -41,25 +41,6 @@
     
     required public init(style: UITableViewCellStyle, reuseIdentifier: String?) {
         super.init(style: style, reuseIdentifier: reuseIdentifier)
-<<<<<<< HEAD
-=======
-        NotificationCenter.default.addObserver(forName: Notification.Name.UIApplicationWillResignActive, object: nil, queue: nil){ [weak self] notification in
-            guard let me = self else { return }
-            guard me.observingTitleText else { return }
-            me.titleLabel?.removeObserver(me, forKeyPath: "text")
-            me.observingTitleText = false
-        }
-        NotificationCenter.default.addObserver(forName: Notification.Name.UIApplicationDidBecomeActive, object: nil, queue: nil){ [weak self] notification in
-            guard let me = self else { return }
-            guard !me.observingTitleText else { return }
-            me.titleLabel?.addObserver(me, forKeyPath: "text", options: NSKeyValueObservingOptions.old.union(.new), context: nil)
-            me.observingTitleText = true
-        }
-        
-        NotificationCenter.default.addObserver(forName: Notification.Name.UIContentSizeCategoryDidChange, object: nil, queue: nil){ [weak self] notification in
-            self?.setNeedsUpdateConstraints()
-        }
->>>>>>> 8de194c0
     }
     
     required public init?(coder aDecoder: NSCoder) {
