//  SegmentedRow.swift
//  Eureka ( https://github.com/xmartlabs/Eureka )
//
//  Copyright (c) 2016 Xmartlabs SRL ( http://xmartlabs.com )
//
//
// Permission is hereby granted, free of charge, to any person obtaining a copy
// of this software and associated documentation files (the "Software"), to deal
// in the Software without restriction, including without limitation the rights
// to use, copy, modify, merge, publish, distribute, sublicense, and/or sell
// copies of the Software, and to permit persons to whom the Software is
// furnished to do so, subject to the following conditions:
//
// The above copyright notice and this permission notice shall be included in
// all copies or substantial portions of the Software.
//
// THE SOFTWARE IS PROVIDED "AS IS", WITHOUT WARRANTY OF ANY KIND, EXPRESS OR
// IMPLIED, INCLUDING BUT NOT LIMITED TO THE WARRANTIES OF MERCHANTABILITY,
// FITNESS FOR A PARTICULAR PURPOSE AND NONINFRINGEMENT. IN NO EVENT SHALL THE
// AUTHORS OR COPYRIGHT HOLDERS BE LIABLE FOR ANY CLAIM, DAMAGES OR OTHER
// LIABILITY, WHETHER IN AN ACTION OF CONTRACT, TORT OR OTHERWISE, ARISING FROM,
// OUT OF OR IN CONNECTION WITH THE SOFTWARE OR THE USE OR OTHER DEALINGS IN
// THE SOFTWARE.

import Foundation

// MARK: SegmentedCell

open class SegmentedCell<T: Equatable> : Cell<T>, CellType {

    @IBOutlet public weak var segmentedControl: UISegmentedControl!
    @IBOutlet public weak var titleLabel: UILabel?

    private var dynamicConstraints = [NSLayoutConstraint]()
    fileprivate var observingTitleText = false
    private var awakeFromNibCalled = false

    required public init(style: UITableViewCellStyle, reuseIdentifier: String?) {
        super.init(style: style, reuseIdentifier: reuseIdentifier)

        let segmentedControl = UISegmentedControl()
        segmentedControl.translatesAutoresizingMaskIntoConstraints = false
        segmentedControl.setContentHuggingPriority(UILayoutPriority(rawValue: 250), for: .horizontal)
        self.segmentedControl = segmentedControl

        self.titleLabel = self.textLabel
        self.titleLabel?.translatesAutoresizingMaskIntoConstraints = false
        self.titleLabel?.setContentHuggingPriority(UILayoutPriority(rawValue: 500), for: .horizontal)

        NotificationCenter.default.addObserver(forName: Notification.Name.UIApplicationWillResignActive, object: nil, queue: nil) { [weak self] _ in
            guard let me = self else { return }
            guard me.observingTitleText else { return }
            me.titleLabel?.removeObserver(me, forKeyPath: "text")
            me.observingTitleText = false
        }
        NotificationCenter.default.addObserver(forName: Notification.Name.UIApplicationDidBecomeActive, object: nil, queue: nil) { [weak self] _ in
            guard let me = self else { return }
            guard !me.observingTitleText else { return }
            me.titleLabel?.addObserver(me, forKeyPath: "text", options: NSKeyValueObservingOptions.old.union(.new), context: nil)
            me.observingTitleText = true
        }

        NotificationCenter.default.addObserver(forName: Notification.Name.UIContentSizeCategoryDidChange, object: nil, queue: nil) { [weak self] _ in
            self?.titleLabel = self?.textLabel
            self?.setNeedsUpdateConstraints()
        }
        contentView.addSubview(titleLabel!)
        contentView.addSubview(segmentedControl)
        titleLabel?.addObserver(self, forKeyPath: "text", options: [.old, .new], context: nil)
        observingTitleText = true
        imageView?.addObserver(self, forKeyPath: "image", options: [.old, .new], context: nil)

        contentView.addConstraint(NSLayoutConstraint(item: segmentedControl, attribute: .centerY, relatedBy: .equal, toItem: contentView, attribute: .centerY, multiplier: 1, constant: 0))

    }

    required public init?(coder aDecoder: NSCoder) {
        super.init(coder: aDecoder)
    }

    open override func awakeFromNib() {
        super.awakeFromNib()
        awakeFromNibCalled = true
    }

    deinit {
        segmentedControl.removeTarget(self, action: nil, for: .allEvents)
        if !awakeFromNibCalled {
            if observingTitleText {
                titleLabel?.removeObserver(self, forKeyPath: "text")
            }
            imageView?.removeObserver(self, forKeyPath: "image")
            NotificationCenter.default.removeObserver(self, name: Notification.Name.UIApplicationWillResignActive, object: nil)
            NotificationCenter.default.removeObserver(self, name: Notification.Name.UIApplicationDidBecomeActive, object: nil)
            NotificationCenter.default.removeObserver(self, name: Notification.Name.UIContentSizeCategoryDidChange, object: nil)
        }

    }

    open override func setup() {
        super.setup()
        selectionStyle = .none
        segmentedControl.addTarget(self, action: #selector(SegmentedCell.valueChanged), for: .valueChanged)
    }

    open override func update() {
        super.update()
        detailTextLabel?.text = nil

        updateSegmentedControl()
        segmentedControl.selectedSegmentIndex = selectedIndex() ?? UISegmentedControlNoSegment
        segmentedControl.isEnabled = !row.isDisabled
    }

<<<<<<< HEAD
    @objc func valueChanged() {
        row.value =  (row as! SegmentedRow<T>).options[segmentedControl.selectedSegmentIndex]
=======
    func valueChanged() {
        row.value =  (row as! SegmentedRow<T>).options?[segmentedControl.selectedSegmentIndex]
>>>>>>> bc1662d0
    }

    open override func observeValue(forKeyPath keyPath: String?, of object: Any?, change: [NSKeyValueChangeKey : Any]?, context: UnsafeMutableRawPointer?) {
        let obj = object as AnyObject?

        if let changeType = change, let _ = keyPath, ((obj === titleLabel && keyPath == "text") || (obj === imageView && keyPath == "image")) &&
            (changeType[NSKeyValueChangeKey.kindKey] as? NSNumber)?.uintValue == NSKeyValueChange.setting.rawValue, !awakeFromNibCalled {
            setNeedsUpdateConstraints()
            updateConstraintsIfNeeded()
        }
    }

    func updateSegmentedControl() {
        segmentedControl.removeAllSegments()
        
        (row as! SegmentedRow<T>).options?.reversed().forEach {
            if let image = $0 as? UIImage {
                segmentedControl.insertSegment(with: image, at: 0, animated: false)
            } else {
                segmentedControl.insertSegment(withTitle: row.displayValueFor?($0) ?? "", at: 0, animated: false)
            }
        }
    }

    open override func updateConstraints() {
        guard !awakeFromNibCalled else { return }
        contentView.removeConstraints(dynamicConstraints)
        dynamicConstraints = []
        var views: [String: AnyObject] =  ["segmentedControl": segmentedControl]

        var hasImageView = false
        var hasTitleLabel = false

        if let imageView = imageView, let _ = imageView.image {
            views["imageView"] = imageView
            hasImageView = true
        }

        if let titleLabel = titleLabel, let text = titleLabel.text, !text.isEmpty {
            views["titleLabel"] = titleLabel
            hasTitleLabel = true
            dynamicConstraints.append(NSLayoutConstraint(item: titleLabel, attribute: .centerY, relatedBy: .equal, toItem: contentView, attribute: .centerY, multiplier: 1, constant: 0))
        }

        dynamicConstraints.append(NSLayoutConstraint(item: segmentedControl, attribute: .width, relatedBy: .greaterThanOrEqual, toItem: contentView, attribute: .width, multiplier: 0.3, constant: 0.0))

        if hasImageView && hasTitleLabel {
            dynamicConstraints += NSLayoutConstraint.constraints(withVisualFormat: "H:[imageView]-(15)-[titleLabel]-[segmentedControl]-|", options: [], metrics: nil, views: views)
        } else if hasImageView && !hasTitleLabel {
            dynamicConstraints += NSLayoutConstraint.constraints(withVisualFormat: "H:[imageView]-[segmentedControl]-|", options: [], metrics: nil, views: views)
        } else if !hasImageView && hasTitleLabel {
            dynamicConstraints = NSLayoutConstraint.constraints(withVisualFormat: "H:|-[titleLabel]-[segmentedControl]-|", options: .alignAllCenterY, metrics: nil, views: views)
        } else {
            dynamicConstraints = NSLayoutConstraint.constraints(withVisualFormat: "H:|-[segmentedControl]-|", options: .alignAllCenterY, metrics: nil, views: views)
        }
        contentView.addConstraints(dynamicConstraints)
        super.updateConstraints()
    }

    func selectedIndex() -> Int? {
        guard let value = row.value else { return nil }
        return (row as! SegmentedRow<T>).options?.index(of: value)
    }
}

// MARK: SegmentedRow

/// An options row where the user can select an option from an UISegmentedControl
public final class SegmentedRow<T: Equatable>: OptionsRow<SegmentedCell<T>>, RowType {
    required public init(tag: String?) {
        super.init(tag: tag)
    }
}<|MERGE_RESOLUTION|>--- conflicted
+++ resolved
@@ -40,12 +40,12 @@
 
         let segmentedControl = UISegmentedControl()
         segmentedControl.translatesAutoresizingMaskIntoConstraints = false
-        segmentedControl.setContentHuggingPriority(UILayoutPriority(rawValue: 250), for: .horizontal)
+        segmentedControl.setContentHuggingPriority(250, for: .horizontal)
         self.segmentedControl = segmentedControl
 
         self.titleLabel = self.textLabel
         self.titleLabel?.translatesAutoresizingMaskIntoConstraints = false
-        self.titleLabel?.setContentHuggingPriority(UILayoutPriority(rawValue: 500), for: .horizontal)
+        self.titleLabel?.setContentHuggingPriority(500, for: .horizontal)
 
         NotificationCenter.default.addObserver(forName: Notification.Name.UIApplicationWillResignActive, object: nil, queue: nil) { [weak self] _ in
             guard let me = self else { return }
@@ -112,13 +112,8 @@
         segmentedControl.isEnabled = !row.isDisabled
     }
 
-<<<<<<< HEAD
-    @objc func valueChanged() {
-        row.value =  (row as! SegmentedRow<T>).options[segmentedControl.selectedSegmentIndex]
-=======
     func valueChanged() {
         row.value =  (row as! SegmentedRow<T>).options?[segmentedControl.selectedSegmentIndex]
->>>>>>> bc1662d0
     }
 
     open override func observeValue(forKeyPath keyPath: String?, of object: Any?, change: [NSKeyValueChangeKey : Any]?, context: UnsafeMutableRawPointer?) {
