//  SegmentedRow.swift
//  Eureka ( https://github.com/xmartlabs/Eureka )
//
//  Copyright (c) 2016 Xmartlabs SRL ( http://xmartlabs.com )
//
//
// Permission is hereby granted, free of charge, to any person obtaining a copy
// of this software and associated documentation files (the "Software"), to deal
// in the Software without restriction, including without limitation the rights
// to use, copy, modify, merge, publish, distribute, sublicense, and/or sell
// copies of the Software, and to permit persons to whom the Software is
// furnished to do so, subject to the following conditions:
//
// The above copyright notice and this permission notice shall be included in
// all copies or substantial portions of the Software.
//
// THE SOFTWARE IS PROVIDED "AS IS", WITHOUT WARRANTY OF ANY KIND, EXPRESS OR
// IMPLIED, INCLUDING BUT NOT LIMITED TO THE WARRANTIES OF MERCHANTABILITY,
// FITNESS FOR A PARTICULAR PURPOSE AND NONINFRINGEMENT. IN NO EVENT SHALL THE
// AUTHORS OR COPYRIGHT HOLDERS BE LIABLE FOR ANY CLAIM, DAMAGES OR OTHER
// LIABILITY, WHETHER IN AN ACTION OF CONTRACT, TORT OR OTHERWISE, ARISING FROM,
// OUT OF OR IN CONNECTION WITH THE SOFTWARE OR THE USE OR OTHER DEALINGS IN
// THE SOFTWARE.

import Foundation

// MARK: SegmentedCell

open class SegmentedCell<T: Equatable> : Cell<T>, CellType {
<<<<<<< HEAD
    
    open var titleLabel : UILabel?
    
    lazy open var segmentedControl : UISegmentedControl = {
        let result = UISegmentedControl()
        result.translatesAutoresizingMaskIntoConstraints = false
        result.setContentHuggingPriority(250, for: .horizontal)
        return result
    }()
=======

    @IBOutlet public weak var segmentedControl: UISegmentedControl!
    @IBOutlet public weak var titleLabel: UILabel?

>>>>>>> cd0a057a
    private var dynamicConstraints = [NSLayoutConstraint]()
    fileprivate var observingTitleText = false
    private var awakeFromNibCalled = false

    required public init(style: UITableViewCellStyle, reuseIdentifier: String?) {
        super.init(style: style, reuseIdentifier: reuseIdentifier)
<<<<<<< HEAD
=======

        let segmentedControl = UISegmentedControl()
        segmentedControl.translatesAutoresizingMaskIntoConstraints = false
        segmentedControl.setContentHuggingPriority(250, for: .horizontal)
        self.segmentedControl = segmentedControl

        self.titleLabel = self.textLabel
        self.titleLabel?.translatesAutoresizingMaskIntoConstraints = false
        self.titleLabel?.setContentHuggingPriority(500, for: .horizontal)

        NotificationCenter.default.addObserver(forName: Notification.Name.UIApplicationWillResignActive, object: nil, queue: nil) { [weak self] _ in
            guard let me = self else { return }
            guard me.observingTitleText else { return }
            me.titleLabel?.removeObserver(me, forKeyPath: "text")
            me.observingTitleText = false
        }
        NotificationCenter.default.addObserver(forName: Notification.Name.UIApplicationDidBecomeActive, object: nil, queue: nil) { [weak self] _ in
            guard let me = self else { return }
            guard !me.observingTitleText else { return }
            me.titleLabel?.addObserver(me, forKeyPath: "text", options: NSKeyValueObservingOptions.old.union(.new), context: nil)
            me.observingTitleText = true
        }

        NotificationCenter.default.addObserver(forName: Notification.Name.UIContentSizeCategoryDidChange, object: nil, queue: nil) { [weak self] _ in
            self?.setNeedsUpdateConstraints()
        }
        contentView.addSubview(titleLabel!)
        contentView.addSubview(segmentedControl)
        titleLabel?.addObserver(self, forKeyPath: "text", options: [.old, .new], context: nil)
        observingTitleText = true
        imageView?.addObserver(self, forKeyPath: "image", options: [.old, .new], context: nil)

        contentView.addConstraint(NSLayoutConstraint(item: segmentedControl, attribute: .centerY, relatedBy: .equal, toItem: contentView, attribute: .centerY, multiplier: 1, constant: 0))

>>>>>>> cd0a057a
    }

    required public init?(coder aDecoder: NSCoder) {
        super.init(coder: aDecoder)
    }

    open override func awakeFromNib() {
        super.awakeFromNib()
        awakeFromNibCalled = true
    }

    deinit {
        segmentedControl.removeTarget(self, action: nil, for: .allEvents)
        if !awakeFromNibCalled {
            if observingTitleText {
                titleLabel?.removeObserver(self, forKeyPath: "text")
            }
            imageView?.removeObserver(self, forKeyPath: "image")
            NotificationCenter.default.removeObserver(self, name: Notification.Name.UIApplicationWillResignActive, object: nil)
            NotificationCenter.default.removeObserver(self, name: Notification.Name.UIApplicationDidBecomeActive, object: nil)
            NotificationCenter.default.removeObserver(self, name: Notification.Name.UIContentSizeCategoryDidChange, object: nil)
        }
<<<<<<< HEAD
        imageView?.removeObserver(self, forKeyPath: "image")
=======

>>>>>>> cd0a057a
    }

    open override func setup() {
        super.setup()
        height = { BaseRow.estimatedRowHeight }
        selectionStyle = .none
<<<<<<< HEAD
        
        textLabel?.translatesAutoresizingMaskIntoConstraints = false
        textLabel?.setContentHuggingPriority(500, for: .horizontal)

        titleLabel = textLabel
        
        contentView.addSubview(titleLabel!)
        contentView.addSubview(segmentedControl)
        titleLabel?.addObserver(self, forKeyPath: "text", options: [.old, .new], context: nil)
        observingTitleText = true
        imageView?.addObserver(self, forKeyPath: "image", options: [.old, .new], context: nil)
=======
>>>>>>> cd0a057a
        segmentedControl.addTarget(self, action: #selector(SegmentedCell.valueChanged), for: .valueChanged)
    }

    open override func update() {
        super.update()
        detailTextLabel?.text = nil

        updateSegmentedControl()
        segmentedControl.selectedSegmentIndex = selectedIndex() ?? UISegmentedControlNoSegment
        segmentedControl.isEnabled = !row.isDisabled
    }

    func valueChanged() {
        row.value =  (row as! SegmentedRow<T>).options[segmentedControl.selectedSegmentIndex]
    }

    open override func observeValue(forKeyPath keyPath: String?, of object: Any?, change: [NSKeyValueChangeKey : Any]?, context: UnsafeMutableRawPointer?) {
        let obj = object as AnyObject?

        if let changeType = change, let _ = keyPath, ((obj === titleLabel && keyPath == "text") || (obj === imageView && keyPath == "image")) &&
            (changeType[NSKeyValueChangeKey.kindKey] as? NSNumber)?.uintValue == NSKeyValueChange.setting.rawValue, !awakeFromNibCalled {
            setNeedsUpdateConstraints()
            updateConstraintsIfNeeded()
        }
    }

    func updateSegmentedControl() {
        segmentedControl.removeAllSegments()
        items().enumerated().forEach { segmentedControl.insertSegment(withTitle: $0.element, at: $0.offset, animated: false) }
    }

    open override func updateConstraints() {
        guard !awakeFromNibCalled else { return }
        contentView.removeConstraints(dynamicConstraints)
        dynamicConstraints = []
        var views: [String: AnyObject] =  ["segmentedControl": segmentedControl]

        var hasImageView = false
        var hasTitleLabel = false

        if let imageView = imageView, let _ = imageView.image {
            views["imageView"] = imageView
            hasImageView = true
        }

        if let titleLabel = titleLabel, let text = titleLabel.text, !text.isEmpty {
            views["titleLabel"] = titleLabel
            hasTitleLabel = true
            dynamicConstraints.append(NSLayoutConstraint(item: titleLabel, attribute: .centerY, relatedBy: .equal, toItem: contentView, attribute: .centerY, multiplier: 1, constant: 0))
        }

        dynamicConstraints.append(NSLayoutConstraint(item: segmentedControl, attribute: .width, relatedBy: .greaterThanOrEqual, toItem: contentView, attribute: .width, multiplier: 0.3, constant: 0.0))

        if hasImageView && hasTitleLabel {
            dynamicConstraints += NSLayoutConstraint.constraints(withVisualFormat: "H:[imageView]-(15)-[titleLabel]-[segmentedControl]-|", options: [], metrics: nil, views: views)
        } else if hasImageView && !hasTitleLabel {
            dynamicConstraints += NSLayoutConstraint.constraints(withVisualFormat: "H:[imageView]-[segmentedControl]-|", options: [], metrics: nil, views: views)
        } else if !hasImageView && hasTitleLabel {
            dynamicConstraints = NSLayoutConstraint.constraints(withVisualFormat: "H:|-[titleLabel]-[segmentedControl]-|", options: .alignAllCenterY, metrics: nil, views: views)
        } else {
            dynamicConstraints = NSLayoutConstraint.constraints(withVisualFormat: "H:|-[segmentedControl]-|", options: .alignAllCenterY, metrics: nil, views: views)
        }
        contentView.addConstraints(dynamicConstraints)
        super.updateConstraints()
    }

    func items() -> [String] {// or create protocol for options
        var result = [String]()
        for object in (row as! SegmentedRow<T>).options {
            result.append(row.displayValueFor?(object) ?? "")
        }
        return result
    }

    func selectedIndex() -> Int? {
        guard let value = row.value else { return nil }
        return (row as! SegmentedRow<T>).options.index(of: value)
    }
}

// MARK: SegmentedRow

/// An options row where the user can select an option from an UISegmentedControl
public final class SegmentedRow<T: Equatable>: OptionsRow<SegmentedCell<T>>, RowType {
    required public init(tag: String?) {
        super.init(tag: tag)
    }
}<|MERGE_RESOLUTION|>--- conflicted
+++ resolved
@@ -27,8 +27,7 @@
 // MARK: SegmentedCell
 
 open class SegmentedCell<T: Equatable> : Cell<T>, CellType {
-<<<<<<< HEAD
-    
+
     open var titleLabel : UILabel?
     
     lazy open var segmentedControl : UISegmentedControl = {
@@ -37,55 +36,13 @@
         result.setContentHuggingPriority(250, for: .horizontal)
         return result
     }()
-=======
 
-    @IBOutlet public weak var segmentedControl: UISegmentedControl!
-    @IBOutlet public weak var titleLabel: UILabel?
-
->>>>>>> cd0a057a
     private var dynamicConstraints = [NSLayoutConstraint]()
     fileprivate var observingTitleText = false
     private var awakeFromNibCalled = false
 
     required public init(style: UITableViewCellStyle, reuseIdentifier: String?) {
         super.init(style: style, reuseIdentifier: reuseIdentifier)
-<<<<<<< HEAD
-=======
-
-        let segmentedControl = UISegmentedControl()
-        segmentedControl.translatesAutoresizingMaskIntoConstraints = false
-        segmentedControl.setContentHuggingPriority(250, for: .horizontal)
-        self.segmentedControl = segmentedControl
-
-        self.titleLabel = self.textLabel
-        self.titleLabel?.translatesAutoresizingMaskIntoConstraints = false
-        self.titleLabel?.setContentHuggingPriority(500, for: .horizontal)
-
-        NotificationCenter.default.addObserver(forName: Notification.Name.UIApplicationWillResignActive, object: nil, queue: nil) { [weak self] _ in
-            guard let me = self else { return }
-            guard me.observingTitleText else { return }
-            me.titleLabel?.removeObserver(me, forKeyPath: "text")
-            me.observingTitleText = false
-        }
-        NotificationCenter.default.addObserver(forName: Notification.Name.UIApplicationDidBecomeActive, object: nil, queue: nil) { [weak self] _ in
-            guard let me = self else { return }
-            guard !me.observingTitleText else { return }
-            me.titleLabel?.addObserver(me, forKeyPath: "text", options: NSKeyValueObservingOptions.old.union(.new), context: nil)
-            me.observingTitleText = true
-        }
-
-        NotificationCenter.default.addObserver(forName: Notification.Name.UIContentSizeCategoryDidChange, object: nil, queue: nil) { [weak self] _ in
-            self?.setNeedsUpdateConstraints()
-        }
-        contentView.addSubview(titleLabel!)
-        contentView.addSubview(segmentedControl)
-        titleLabel?.addObserver(self, forKeyPath: "text", options: [.old, .new], context: nil)
-        observingTitleText = true
-        imageView?.addObserver(self, forKeyPath: "image", options: [.old, .new], context: nil)
-
-        contentView.addConstraint(NSLayoutConstraint(item: segmentedControl, attribute: .centerY, relatedBy: .equal, toItem: contentView, attribute: .centerY, multiplier: 1, constant: 0))
-
->>>>>>> cd0a057a
     }
 
     required public init?(coder aDecoder: NSCoder) {
@@ -99,27 +56,16 @@
 
     deinit {
         segmentedControl.removeTarget(self, action: nil, for: .allEvents)
-        if !awakeFromNibCalled {
-            if observingTitleText {
-                titleLabel?.removeObserver(self, forKeyPath: "text")
-            }
-            imageView?.removeObserver(self, forKeyPath: "image")
-            NotificationCenter.default.removeObserver(self, name: Notification.Name.UIApplicationWillResignActive, object: nil)
-            NotificationCenter.default.removeObserver(self, name: Notification.Name.UIApplicationDidBecomeActive, object: nil)
-            NotificationCenter.default.removeObserver(self, name: Notification.Name.UIContentSizeCategoryDidChange, object: nil)
+        if observingTitleText {
+            titleLabel?.removeObserver(self, forKeyPath: "text")
         }
-<<<<<<< HEAD
         imageView?.removeObserver(self, forKeyPath: "image")
-=======
-
->>>>>>> cd0a057a
     }
 
     open override func setup() {
         super.setup()
         height = { BaseRow.estimatedRowHeight }
         selectionStyle = .none
-<<<<<<< HEAD
         
         textLabel?.translatesAutoresizingMaskIntoConstraints = false
         textLabel?.setContentHuggingPriority(500, for: .horizontal)
@@ -131,9 +77,8 @@
         titleLabel?.addObserver(self, forKeyPath: "text", options: [.old, .new], context: nil)
         observingTitleText = true
         imageView?.addObserver(self, forKeyPath: "image", options: [.old, .new], context: nil)
-=======
->>>>>>> cd0a057a
         segmentedControl.addTarget(self, action: #selector(SegmentedCell.valueChanged), for: .valueChanged)
+        contentView.addConstraint(NSLayoutConstraint(item: segmentedControl, attribute: .centerY, relatedBy: .equal, toItem: contentView, attribute: .centerY, multiplier: 1, constant: 0))
     }
 
     open override func update() {
