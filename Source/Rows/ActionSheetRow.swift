//  ActionSheetRow.swift
//  Eureka ( https://github.com/xmartlabs/Eureka )
//
//  Copyright (c) 2016 Xmartlabs SRL ( http://xmartlabs.com )
//
//
// Permission is hereby granted, free of charge, to any person obtaining a copy
// of this software and associated documentation files (the "Software"), to deal
// in the Software without restriction, including without limitation the rights
// to use, copy, modify, merge, publish, distribute, sublicense, and/or sell
// copies of the Software, and to permit persons to whom the Software is
// furnished to do so, subject to the following conditions:
//
// The above copyright notice and this permission notice shall be included in
// all copies or substantial portions of the Software.
//
// THE SOFTWARE IS PROVIDED "AS IS", WITHOUT WARRANTY OF ANY KIND, EXPRESS OR
// IMPLIED, INCLUDING BUT NOT LIMITED TO THE WARRANTIES OF MERCHANTABILITY,
// FITNESS FOR A PARTICULAR PURPOSE AND NONINFRINGEMENT. IN NO EVENT SHALL THE
// AUTHORS OR COPYRIGHT HOLDERS BE LIABLE FOR ANY CLAIM, DAMAGES OR OTHER
// LIABILITY, WHETHER IN AN ACTION OF CONTRACT, TORT OR OTHERWISE, ARISING FROM,
// OUT OF OR IN CONNECTION WITH THE SOFTWARE OR THE USE OR OTHER DEALINGS IN
// THE SOFTWARE.

import Foundation

open class AlertSelectorCell<T: Equatable> : Cell<T>, CellType {

    required public init(style: UITableViewCellStyle, reuseIdentifier: String?) {
        super.init(style: style, reuseIdentifier: reuseIdentifier)
    }

    required public init?(coder aDecoder: NSCoder) {
        super.init(coder: aDecoder)
    }

    open override func update() {
        super.update()
        accessoryType = .none
        editingAccessoryType = accessoryType
        selectionStyle = row.isDisabled ? .none : .default
    }

    open override func didSelect() {
        super.didSelect()
        row.deselect()
    }
}

public class _ActionSheetRow<Cell: CellType>: OptionsRow<Cell>, PresenterRowType where Cell: BaseCell {

    public var onPresentCallback: ((FormViewController, SelectorAlertController<Cell.Value>) -> Void)?
    lazy public var presentationMode: PresentationMode<SelectorAlertController<Cell.Value>>? = {
        return .presentModally(controllerProvider: ControllerProvider.callback { [weak self] in
            let vc = SelectorAlertController<Cell.Value>(title: self?.selectorTitle, message: nil, preferredStyle: .actionSheet)
            if let popView = vc.popoverPresentationController {
                guard let cell = self?.cell, let tableView = cell.formViewController()?.tableView else { fatalError() }
                popView.sourceView = tableView
                popView.sourceRect = tableView.convert(cell.detailTextLabel?.frame ?? cell.textLabel?.frame ?? cell.contentView.frame, from: cell)
            }
            vc.row = self
            return vc
<<<<<<< HEAD
            },
            onDismiss: { [weak self] in
                $0.dismiss(animated: true)
                self?.cell?.formViewController()?.tableView.reloadData()
            })
=======
        },
        onDismiss: { [weak self] in
            $0.dismiss(animated: true)
            self?.cell?.formViewController()?.tableView?.reloadData()
        })
>>>>>>> cd0a057a
    }()

    public required init(tag: String?) {
        super.init(tag: tag)
    }

    public override func customDidSelect() {
        super.customDidSelect()
        if let presentationMode = presentationMode, !isDisabled {
            if let controller = presentationMode.makeController() {
                controller.row = self
                onPresentCallback?(cell.formViewController()!, controller)
                presentationMode.present(controller, row: self, presentingController: cell.formViewController()!)
            } else {
                presentationMode.present(nil, row: self, presentingController: cell.formViewController()!)
            }
        }
    }
}

/// An options row where the user can select an option from an ActionSheet
public final class ActionSheetRow<T: Equatable>: _ActionSheetRow<AlertSelectorCell<T>>, RowType {
    required public init(tag: String?) {
        super.init(tag: tag)
    }
}<|MERGE_RESOLUTION|>--- conflicted
+++ resolved
@@ -60,19 +60,11 @@
             }
             vc.row = self
             return vc
-<<<<<<< HEAD
-            },
-            onDismiss: { [weak self] in
-                $0.dismiss(animated: true)
-                self?.cell?.formViewController()?.tableView.reloadData()
-            })
-=======
         },
         onDismiss: { [weak self] in
             $0.dismiss(animated: true)
-            self?.cell?.formViewController()?.tableView?.reloadData()
+            self?.cell?.formViewController()?.tableView.reloadData()
         })
->>>>>>> cd0a057a
     }()
 
     public required init(tag: String?) {
