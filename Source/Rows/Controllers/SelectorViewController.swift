--- conflicted
+++ resolved
@@ -24,9 +24,6 @@
 
 import Foundation
 
-<<<<<<< HEAD
-open class _SelectorViewController<Row: SelectableRowType>: FormViewController, TypedRowControllerType where Row: BaseRow {
-=======
 
 /**
  *  Responsible for the options passed to a selector view controller
@@ -107,7 +104,6 @@
 }
 
 open class _SelectorViewController<Row: SelectableRowType, OptionsRow: OptionsProviderRow>: FormViewController, TypedRowControllerType where Row: BaseRow, Row: TypedRowType, Row.Cell.Value == OptionsRow.OptionsProviderType.Option {
->>>>>>> bc1662d0
 
     /// The row that pushed or presented this controller
     public var row: RowOf<Row.Cell.Value>!
@@ -198,7 +194,7 @@
                 
                 if let form = row.section?.form {
                     for section in form where section !== row.section {
-                        let section = section as AnyObject as! SelectableSection<Row> //  workaround to prevent compilation warning
+                        let section = section as! SelectableSection<Row>
                         if let selectedRow = section.selectedRow(), selectedRow !== row {
                             selectedRow.value = nil
                             selectedRow.updateCell()
@@ -228,9 +224,5 @@
 }
 
 /// Selector Controller (used to select one option among a list)
-<<<<<<< HEAD
-open class SelectorViewController<T> : _SelectorViewController<ListCheckRow<T>> where T: Equatable{
-=======
 open class SelectorViewController<OptionsRow: OptionsProviderRow>: _SelectorViewController<ListCheckRow<OptionsRow.OptionsProviderType.Option>, OptionsRow> {
->>>>>>> bc1662d0
 }